#!/bin/bash

<<<<<<< HEAD
# Add Google and Kora for Google colab functionalities
pip install -U google kora
pip install -e .
=======
pip install .
>>>>>>> 9b912da0

# Install and Enable widget extensions configurator
jupyter nbextension install --py jupyter_nbextensions_configurator --sys-prefix
jupyter nbextension enable --py --sys-prefix widgetsnbextension
jupyter nbextension enable --py --sys-prefix  --py qgrid

# Install bokeh extensions
jupyter nbextension install --sys-prefix --symlink --py jupyter_bokeh
jupyter nbextension enable jupyter_bokeh --py --sys-prefix<|MERGE_RESOLUTION|>--- conflicted
+++ resolved
@@ -1,12 +1,6 @@
 #!/bin/bash
 
-<<<<<<< HEAD
-# Add Google and Kora for Google colab functionalities
-pip install -U google kora
-pip install -e .
-=======
 pip install .
->>>>>>> 9b912da0
 
 # Install and Enable widget extensions configurator
 jupyter nbextension install --py jupyter_nbextensions_configurator --sys-prefix
