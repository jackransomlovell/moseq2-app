--- conflicted
+++ resolved
@@ -10,13 +10,8 @@
   - conda-forge::ffmpeg=4.2.0
   - conda-forge::opencv
   - jupyter_nbextensions_configurator
-<<<<<<< HEAD
-  - gcc_linux-64=9.3.0
-  - gxx_linux-64=9.3.0
-=======
   - scikit-image=0.16.2
   - fastparquet=0.4.1
->>>>>>> 652fa563
   - pip:
       - numpy==1.18.3
       - pandas==1.0.5
