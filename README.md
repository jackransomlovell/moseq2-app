# MoSeq2-Notebook: An interactive Jupyter Notebook for animal behavior sequencing

Last Updated: 07/01/2020

Consult the wiki-page for a complete overview and description of the MoSeq pipeline [here](https://github.com/dattalab/moseq2-app/wiki).

This package contains a jupyter notebook that is tailored for novice programmers to process
their depth videos of rodents, and segment their behavior into what is denoted as "syllables".

The notebook is a detailed walk-through the entire analysis pipeline.
It includes examples of what to expect at each step, and what to do if things don't go as expected. 

The MoSeq2 toolkit enables users to model rodent behavior across different experimental groups, and
measure the differences between their behavior usages, durations, transition patterns. etc.

__Note: The Notebook is currently in a testing phase and is utilizing the `release` branch from all of the MoSeq2
utility repositories.__

***

# MoSeq2 Software Requirements

MoSeq2 is compatible with Windows, MacOS and Linux.

For Windows users, we recommend using an Ubuntu shell in the Windows Subsystem for Linux.
For information on how to download and setup Ubuntu on Windows, follow these steps:
 1. [Enable WSL in Windows 10](https://winaero.com/blog/enable-wsl-windows-10-fall-creators-update/)
 2.  Download and install Ubuntu from the [Microsoft Store](https://www.microsoft.com/en-us/p/ubuntu/9nblggh4msv6?activetab=pivot:overviewtab).

MoSeq2 requires the following platform dependencies to be installed:
 - All Platforms:
     - anaconda3/miniconda3 __(FOR LINUX)__
     - python3.6 (top right-hand side of the jupyter notebook will indicate the python version for you)
     - git
<<<<<<< HEAD
     - gcc-7 and g++-7 (ensure this version is default)
=======
     - wget
     - gcc-7 and g++-7 (ensure this version is installed and defaulted)
>>>>>>> c472ddd0
     - numpy
     - pip
     - Conda Environment:
         - ffmpeg
     - CentOS:
         - libSM
     - MacOS:
         - latest version of XCode

Below is a list of all the required minimum versions of each repository to ensure are installed:
 - [`moseq2-extract==0.5.0`](https://github.com/dattalab/moseq2-extract/blob/release/Documentation.pdf)
 - [`moseq2-pca==0.3.0`](https://github.com/dattalab/moseq2-pca/blob/release/Documentation.pdf)
 - [`moseq2-model==0.4.0`](https://github.com/dattalab/moseq2-model/blob/release/Documentation.pdf)
 - [`moseq2-viz==0.3.0`](https://github.com/dattalab/moseq2-viz/blob/release/Documentation.pdf)

# Installation

<<<<<<< HEAD
If you don't have Anaconda installed, you can run the CLI commands below:

**On Linux, copy the following commands into your terminal:**
```bash

curl https://repo.continuum.io/miniconda/Miniconda3-latest-Linux-x86_64.sh -o "$HOME/miniconda3_latest.sh"

chmod +x $HOME/miniconda3_latest.sh

$HOME/miniconda3_latest.sh -b -p $HOME/miniconda3

conda init

```

**On MacOS, copy the following commands into your terminal:**
```bash

curl https://repo.anaconda.com/miniconda/Miniconda3-latest-MacOSX-x86_64.sh -o "$HOME/miniconda3_latest.sh"

chmod +x $HOME/miniconda3_latest.sh

$HOME/miniconda3_latest.sh -b -p $HOME/miniconda3

conda init

```

**On Windows 10, copy the following commands into your terminal:**

Ensure you have the [Debian WSL](https://www.microsoft.com/en-us/p/debian/9msvkqc78pk6?activetab=pivot%3Aoverviewtab) installed from the Windows store which will allow you to run a bash terminal. 

Note: You may have to manually enable Windows Subsystem for Linux (WSL) before being able to use the bash terminal. [Follow this guide to setup your WSL](https://docs.microsoft.com/en-us/windows/wsl/install-win10)

Once it is set up, copy the following commands into your terminal:
```bash

sudo apt-get update

sudo apt-get install git build-essential curl libxrender-dev libsm6 libglib2.0-0

curl https://repo.continuum.io/miniconda/Miniconda3-latest-Linux-x86_64.sh -o "$HOME/miniconda3_latest.sh"

chmod +x $HOME/miniconda3_latest.sh

$HOME/miniconda3_latest.sh -b -p $HOME/miniconda3

conda init
```

To install and set up your MoSeq environment using `easy_install.sh`, ensure you have both anaconda3/miniconda3 and gcc-7/g++-7 installed.
=======
#### Update Pre-existing MoSeq2 Installation
If you already have a previous version of MoSeq2 installed in a pre-existing conda environment, 
run the following cell block to install the latest versions of MoSeq2:
```bash
conda activate [ENV_NAME]
./easy_install.sh # then enter '2'
```

### Ensure Anaconda for Linux is Installed
The reason it is recommended to use Mini/Anaconda for Linux instead of installing a separate Conda application is due
 to the need to set environmental variables relating to respective OS dependencies. Using Linux provides more control
 and flexibility when dealing with OS-specific dependencies across different Operating Systems. 

To check if you have anaconda/miniconda already installed, you can run the following command in your
respective CLI: `conda info`. 

If the command doesn't return anything, then continue with the install steps below:
 - The first command will download the miniconda install script `miniconda3_latest.sh` to your default landing directory.
```bash
curl https://repo.continuum.io/miniconda/Miniconda3-latest-Linux-x86_64.sh -o "$HOME/miniconda3_latest.sh"
chmod +x $HOME/miniconda3_latest.sh
$HOME/miniconda3_latest.sh -b -p $HOME/miniconda3
```

OR

```bash
wget https://repo.anaconda.com/archive/Anaconda3-2020.02-Linux-x86_64.sh
chmod +x $HOME/Anaconda3-2020.02-Linux-x86_64.sh
$HOME/Anaconda3-2020.02-Linux-x86_64.sh -b -p $HOME/anaconda3
```
>>>>>>> c472ddd0


### Ensure the Correct Version of GCC-7/G++-7 is defaulted
__Note: gcc versions `6.2.0`, `7.5` and `gcc-9` are also acceptable. 
Ensure to make the necessary adjustments in the respective following commands.__

To check if you have gcc-7/g++-7 is installed, run this command:
```bash
which gcc-7
```
You should expect to see an outputted path to your gcc-7 installation, like this:
```bash
/usr/local/bin/gcc-7
```

If gcc-7/g++-7 cannot be found, then follow these steps to install them for your respective OS:

For MacOS:
 - You can use [brew](https://brew.sh/) to install gcc by running these commands:
 
To install Homebrew:
```bash
ruby -e "$(curl -fsSL https://raw.githubusercontent.com/Homebrew/install/master/install)"
```

GCC Install Command:
```bash
xcode-select --install # Download the latest version of Xcode if you don't already have it
brew install gcc@7
```

For WSL/Ubuntu/Linux, run the following commands:
```bash
sudo apt-get install -y software-properties-common
sudo add-apt-repository ppa:ubuntu-toolchain-r/test
sudo apt update
sudo apt install g++-7 -y
sudo update-alternatives --install /usr/bin/gcc gcc /usr/bin/gcc-7 60 \
                         --slave /usr/bin/g++ g++ /usr/bin/g++-7 
sudo update-alternatives --config gcc
gcc --version
g++ --version
```

Finally, for all platforms:

Confirm you have `gcc-7` installed by running:
```bash
which gcc-7
which g++-7
```

<<<<<<< HEAD
If you experience any issues with the easy_install, check the `manual_install.md` file.

=======
The following step is important installing the `moseq2-model` dependency.

Once you have confirmed gcc-7 is installed, run the next 2 commands to set them as default gcc versions.
It is also recommended to copy these two commands to your `~/.bashrc` file (for Linux and Windows)  
or `~/.bash_profile` file (for MacOS) to preserve this setting from now on. 
```bash
export CC="$(which gcc-7)"
export CXX="$(which g++-7)"
```

### Create MoSeq2 Conda Environment and Install or Update Dependencies  

Once conda is operational and gcc-7 is installed, clone this repository and run the install script (line 3 below).
The install script gives the option to either create a new conda environment for moseq2-app, or to install the latest versions
of the required dependencies into a pre-existing __(activated)__ conda environment.
```bash
git clone -b feat-refactor https://github.com/dattalab/moseq2-app.git
cd moseq2-app
./easy_install.sh
source ~/.bashrc # or ~/.bash_profile  [OPTIONAL: depending on whether env can be found after creation]
conda activate moseq2-app
```

You may need to restart your shell in order for the newly created environment to become visible. 
This is done in the 4th line in the command block above `source ~/.bashrc`. 

If for whatever reason the environment creation is interrupted, restart the shell and check if the environment `moseq2-app` exists.
If so, activate the environment and run the install script again but enter `2` to only install the latest dependency versions.

### Update Dependencies in Existing Conda Environment
```bash
conda activate [ENV_NAME]
./easy_install.sh # then enter '2'
```

You can list your currently existing conda environments by running the following command:
```bash
conda env list
```

***

# Download a Test Dataset

To try MoSeq2 on some sample data, we have provided 2 bash script files to either download the complete 48 session dataset,
or 20 total sessions with 10 of each experimental group.

`wget` is required in order to download the datasets. Installation commands for different operating systems are listed below.

For MacOS:
```bash
brew install wget
```

For Ubuntu/Debian:
```bash
sudo apt-get install wget
```

Download your chosen dataset using either of the following command:
```bash
./download_10n10.sh # 20 total session; 10 saline, 10 amphetamine

./download_full_dataset.sh # all 48 sessions [24 sessions per group]
```

The shell scripts will create a new directory in this cloned repo with a copy of the `MoSeq2-Notebook`. 
Once, the download is complete, navigate to that directory and launch the jupyter notebook (within the activated conda env). 

__Note: while using this dataset, you may use all the default parameter settings in the Notebook as they were previously 
configured to match this dataset. I.e. you can click 'Run all cells' in the beginning and wait for the analysis pipeline to complete.__
 
>>>>>>> c472ddd0
# Get Started

Once everything is installed, it is recommended that you copy the jupyter notebook to the directory containing 
your data to analyze and run the notebook from there, such that you preserve the original copy in your cloned directory.

__Note: ensure that the `jupyter notebook` command is being run from the same directory as the notebook and the folders containing your data.__

```bash
conda activate moseq2-app

jupyter notebook
```<|MERGE_RESOLUTION|>--- conflicted
+++ resolved
@@ -32,12 +32,8 @@
      - anaconda3/miniconda3 __(FOR LINUX)__
      - python3.6 (top right-hand side of the jupyter notebook will indicate the python version for you)
      - git
-<<<<<<< HEAD
-     - gcc-7 and g++-7 (ensure this version is default)
-=======
      - wget
      - gcc-7 and g++-7 (ensure this version is installed and defaulted)
->>>>>>> c472ddd0
      - numpy
      - pip
      - Conda Environment:
@@ -55,59 +51,6 @@
 
 # Installation
 
-<<<<<<< HEAD
-If you don't have Anaconda installed, you can run the CLI commands below:
-
-**On Linux, copy the following commands into your terminal:**
-```bash
-
-curl https://repo.continuum.io/miniconda/Miniconda3-latest-Linux-x86_64.sh -o "$HOME/miniconda3_latest.sh"
-
-chmod +x $HOME/miniconda3_latest.sh
-
-$HOME/miniconda3_latest.sh -b -p $HOME/miniconda3
-
-conda init
-
-```
-
-**On MacOS, copy the following commands into your terminal:**
-```bash
-
-curl https://repo.anaconda.com/miniconda/Miniconda3-latest-MacOSX-x86_64.sh -o "$HOME/miniconda3_latest.sh"
-
-chmod +x $HOME/miniconda3_latest.sh
-
-$HOME/miniconda3_latest.sh -b -p $HOME/miniconda3
-
-conda init
-
-```
-
-**On Windows 10, copy the following commands into your terminal:**
-
-Ensure you have the [Debian WSL](https://www.microsoft.com/en-us/p/debian/9msvkqc78pk6?activetab=pivot%3Aoverviewtab) installed from the Windows store which will allow you to run a bash terminal. 
-
-Note: You may have to manually enable Windows Subsystem for Linux (WSL) before being able to use the bash terminal. [Follow this guide to setup your WSL](https://docs.microsoft.com/en-us/windows/wsl/install-win10)
-
-Once it is set up, copy the following commands into your terminal:
-```bash
-
-sudo apt-get update
-
-sudo apt-get install git build-essential curl libxrender-dev libsm6 libglib2.0-0
-
-curl https://repo.continuum.io/miniconda/Miniconda3-latest-Linux-x86_64.sh -o "$HOME/miniconda3_latest.sh"
-
-chmod +x $HOME/miniconda3_latest.sh
-
-$HOME/miniconda3_latest.sh -b -p $HOME/miniconda3
-
-conda init
-```
-
-To install and set up your MoSeq environment using `easy_install.sh`, ensure you have both anaconda3/miniconda3 and gcc-7/g++-7 installed.
-=======
 #### Update Pre-existing MoSeq2 Installation
 If you already have a previous version of MoSeq2 installed in a pre-existing conda environment, 
 run the following cell block to install the latest versions of MoSeq2:
@@ -139,8 +82,6 @@
 chmod +x $HOME/Anaconda3-2020.02-Linux-x86_64.sh
 $HOME/Anaconda3-2020.02-Linux-x86_64.sh -b -p $HOME/anaconda3
 ```
->>>>>>> c472ddd0
-
 
 ### Ensure the Correct Version of GCC-7/G++-7 is defaulted
 __Note: gcc versions `6.2.0`, `7.5` and `gcc-9` are also acceptable. 
@@ -192,10 +133,6 @@
 which g++-7
 ```
 
-<<<<<<< HEAD
-If you experience any issues with the easy_install, check the `manual_install.md` file.
-
-=======
 The following step is important installing the `moseq2-model` dependency.
 
 Once you have confirmed gcc-7 is installed, run the next 2 commands to set them as default gcc versions.
@@ -268,7 +205,6 @@
 __Note: while using this dataset, you may use all the default parameter settings in the Notebook as they were previously 
 configured to match this dataset. I.e. you can click 'Run all cells' in the beginning and wait for the analysis pipeline to complete.__
  
->>>>>>> c472ddd0
 # Get Started
 
 Once everything is installed, it is recommended that you copy the jupyter notebook to the directory containing 
