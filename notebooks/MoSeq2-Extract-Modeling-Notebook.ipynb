--- conflicted
+++ resolved
@@ -197,11 +197,7 @@
     "\n",
     "Many parameters are related to detecting the arena floor, which is the region the extraction step should look to find the mouse. Use this interactive tool to optimize parameters before extracting all of your data. This tool can also be used to catch possibly corrupted or inconsistent sessions, and to diagnose arena detection or extraction errors. You can find more detailed information on how to use this widget in the [wiki](https://github.com/dattalab/moseq2-app/wiki/MoSeq2-Extract-Modeling-Notebook-Instructions#interactive-roi-detection-tool).\n",
     "\n",
-<<<<<<< HEAD
-    "Run the following cell to start the interactive widget. After running this tool, [`session-config.yaml`](https://github.com/dattalab/moseq2-app/wiki/Directory-Structures-and-yaml-Files-in-MoSeq-Pipeline#session-configyaml-file) will be generated. It contains session-specific extraction parameters.\n",
-=======
     "Run the following cell to start the interactive widget. After running this tool, a [session-config.yaml file](https://github.com/dattalab/moseq2-app/wiki/Directory-Structures-and-yaml-Files-in-MoSeq-Pipeline#session-configyaml-file) will be generated, containing session-specific parameters.\n",
->>>>>>> 8059b796
     "\n",
     "If the previous steps are run using the Command Line Interface, please run the [Setup or Restore Progress Variables cell](#Set-up-or-Restore-Progress-Variables) to setup/update the `progress.yaml` file to record the progress of the analysis pipeline.\n",
     "\n",
