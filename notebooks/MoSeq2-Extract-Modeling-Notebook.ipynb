--- conflicted
+++ resolved
@@ -194,11 +194,7 @@
    "source": [
     "## Interactive Arena Detection Tool\n",
     "\n",
-<<<<<<< HEAD
     "Many parameters are related to detecting the arena floor, which is the region the extraction step should look to find the mouse. Use this interactive tool to optimize parameters before extracting all of your data. This tool can also be used to catch possibly corrupted or inconsistent sessions, and to diagnose arena detection or extraction errors. You can find more detailed information on how to use this widget in the [wiki](https://github.com/dattalab/moseq2-app/wiki/MoSeq2-Extract-Modeling-Notebook-Instructions#interactive-roi-detection-tool).\n",
-=======
-    "In the extraction step, most of the parameters are related to detecting the Region of Interest (ROI), which is the region occupied by the mouse. Use this interactive tool to optimize the extraction parameters before extracting all of your data. This tool can also be used to catch possibly corrupted or inconsistent sessions, and to diagnose ROI detection/extraction errors. You can find more information on how to use this widget in the [wiki](https://github.com/dattalab/moseq2-app/wiki/MoSeq2-Extract-Modeling-Notebook-Instructions#interactive-roi-detection-tool).\n",
->>>>>>> 9d1348d8
     "\n",
     "Run the following cell to start the interactive widget. After running this tool, [`session-config.yaml`](https://github.com/dattalab/moseq2-app/wiki/Directory-Structures-and-yaml-Files-in-MoSeq-Pipeline#session-configyaml-file) will be generated. It contains session-specific extraction parameters.\n",
     "\n",
