#specs for travis ci
language: python
python: '3.6'
dist: xenial

stages:
  - pip-install
  - conda-script
  - name: conda-script-osx
    if: branch = release
  - name: latest-pythons
    if: branch = release

jobs:
  include:
    - env: ISOLATED=true
      os: linux
      python: '3.6'
      stage: pip-install
      before_install:
        - pip install -U pip
        - pip install pytest==5.4.1 codecov pytest-cov
        - export PYTHONPATH=$PYTHONPATH:$(pwd)
        - if [ "$TRAVIS_OS_NAME" == "linux" ]; then sudo add-apt-repository -y ppa:mc3man/xerus-media; fi
        - if [ "$TRAVIS_OS_NAME" == "linux" ]; then sudo apt-get update; fi
        - if [ "$TRAVIS_OS_NAME" == "linux" ]; then sudo apt-get install -y ffmpeg --allow-unauthenticated; fi
        - echo -e "machine github.com\n  login $CI_USERNAME\n  password $CI_USER_PASSWORD" > ~/.netrc
      install:
        - pip install .
      before_script:
        - ./scripts/download_test_dataset.sh
      script:
        - pytest --cov-report xml --cov-report term
      after_success:
        - codecov -t $CC_TEST_REPORTER_ID

    - env: ISOLATED=true
      os: osx
      osx_image: xcode10.2
      language: shell
      stage: conda-script-osx
      before_install:
        - echo -e "machine github.com\n  login $CI_USERNAME\n  password $CI_USER_PASSWORD" > ~/.netrc
        - curl -L https://repo.anaconda.com/miniconda/Miniconda3-latest-MacOSX-x86_64.sh -o "miniconda3_latest.sh"
        - chmod +x miniconda3_latest.sh  # turn script into excutable
        - hash -r
        - ./miniconda3_latest.sh -b -f -p $HOME/miniconda
        - source "$HOME/miniconda/etc/profile.d/conda.sh"
        - conda config --set always_yes yes --set changeps1 no
        - conda env create -n moseq2-app --file scripts/moseq2-env-osx.yaml
        - conda activate moseq2-app
<<<<<<< HEAD
        - pip install awscli
        - pip install pytest==5.4.1 codecov pytest-cov
=======
        - pip install pytest codecov
        - pip install pytest-cov
>>>>>>> 08e43cee
      install:
        - ./scripts/install_moseq2_app.sh
      before_script:
        - ./scripts/download_test_dataset.sh
      script:
        - pytest

    - env: ISOLATED=true
      os: linux
      python: '3.6'
      stage: conda-script
      before_install:
        - export PYTHONPATH=$PYTHONPATH:$(pwd)
        - if [ "$TRAVIS_OS_NAME" == "linux" ]; then sudo add-apt-repository -y ppa:mc3man/xerus-media; fi
        - if [ "$TRAVIS_OS_NAME" == "linux" ]; then sudo apt-get update; fi
        - if [ "$TRAVIS_OS_NAME" == "linux" ]; then sudo apt-get install -y ffmpeg --allow-unauthenticated; fi
        - echo -e "machine github.com\n  login $CI_USERNAME\n  password $CI_USER_PASSWORD" > ~/.netrc
        - wget https://repo.continuum.io/miniconda/Miniconda3-latest-Linux-x86_64.sh -O miniconda.sh;
        - bash miniconda.sh -b -p $HOME/miniconda
        - source "$HOME/miniconda/etc/profile.d/conda.sh"
        - hash -r
        - conda config --set always_yes yes --set changeps1 no
        - conda env create -n moseq2-app --file scripts/moseq2-env.yaml
        - conda activate moseq2-app
<<<<<<< HEAD
        - pip install awscli
        - pip install pytest codecov
        - pip install pytest-cov
=======
        - pip install pytest==5.4.1 codecov pytest-cov
>>>>>>> 08e43cee
      install:
        - ./scripts/install_moseq2_app.sh
      before_script:
        - ./scripts/download_test_dataset.sh
      script:
        - pytest

    - env: ISOLATED=true
      dist: xenial
      python: '3.7'
      stage: latest-pythons
      before_install:
        - pip install -U pip
        - pip install pytest==5.4.1 codecov pytest-cov
        - export PYTHONPATH=$PYTHONPATH:$(pwd)
        - if [ "$TRAVIS_OS_NAME" == "linux" ]; then sudo add-apt-repository -y ppa:mc3man/xerus-media; fi
        - if [ "$TRAVIS_OS_NAME" == "linux" ]; then sudo apt-get update; fi
        - if [ "$TRAVIS_OS_NAME" == "linux" ]; then sudo apt-get install -y ffmpeg --allow-unauthenticated; fi
        - echo -e "machine github.com\n  login $CI_USERNAME\n  password $CI_USER_PASSWORD" > ~/.netrc
      install:
        - pip install .
      before_script:
        - ./scripts/download_test_dataset.sh
      script:
        - pytest --cov-report xml --cov-report term
      after_success:
        - codecov -t $CC_TEST_REPORTER_ID

    - env: ISOLATED=true
      os: osx
      osx_image: xcode10.2
      python: '3.7'
      stage: latest-pythons
      before_install:
        - echo -e "machine github.com\n  login $CI_USERNAME\n  password $CI_USER_PASSWORD" > ~/.netrc
        - curl -L https://repo.anaconda.com/miniconda/Miniconda3-latest-MacOSX-x86_64.sh -o miniconda3_latest.sh
        - chmod +x miniconda3_latest.sh  # turn script into excutable
        - hash -r
        - ./miniconda3_latest.sh -b -p $HOME/miniconda
        - source "$HOME/miniconda/etc/profile.d/conda.sh"
        - conda config --set always_yes yes --set changeps1 no
        - conda env create -n moseq2-app --file scripts/moseq2-env-osx.yaml
        - conda activate moseq2-app
        - pip install pytest codecov
        - pip install pytest-cov
      install:
        - ./scripts/install_moseq2_app.sh
      before_script:
        - ./scripts/download_test_dataset.sh
      script:
        - pytest<|MERGE_RESOLUTION|>--- conflicted
+++ resolved
@@ -19,6 +19,7 @@
       stage: pip-install
       before_install:
         - pip install -U pip
+        - pip install awscli
         - pip install pytest==5.4.1 codecov pytest-cov
         - export PYTHONPATH=$PYTHONPATH:$(pwd)
         - if [ "$TRAVIS_OS_NAME" == "linux" ]; then sudo add-apt-repository -y ppa:mc3man/xerus-media; fi
@@ -33,35 +34,6 @@
         - pytest --cov-report xml --cov-report term
       after_success:
         - codecov -t $CC_TEST_REPORTER_ID
-
-    - env: ISOLATED=true
-      os: osx
-      osx_image: xcode10.2
-      language: shell
-      stage: conda-script-osx
-      before_install:
-        - echo -e "machine github.com\n  login $CI_USERNAME\n  password $CI_USER_PASSWORD" > ~/.netrc
-        - curl -L https://repo.anaconda.com/miniconda/Miniconda3-latest-MacOSX-x86_64.sh -o "miniconda3_latest.sh"
-        - chmod +x miniconda3_latest.sh  # turn script into excutable
-        - hash -r
-        - ./miniconda3_latest.sh -b -f -p $HOME/miniconda
-        - source "$HOME/miniconda/etc/profile.d/conda.sh"
-        - conda config --set always_yes yes --set changeps1 no
-        - conda env create -n moseq2-app --file scripts/moseq2-env-osx.yaml
-        - conda activate moseq2-app
-<<<<<<< HEAD
-        - pip install awscli
-        - pip install pytest==5.4.1 codecov pytest-cov
-=======
-        - pip install pytest codecov
-        - pip install pytest-cov
->>>>>>> 08e43cee
-      install:
-        - ./scripts/install_moseq2_app.sh
-      before_script:
-        - ./scripts/download_test_dataset.sh
-      script:
-        - pytest
 
     - env: ISOLATED=true
       os: linux
@@ -80,13 +52,33 @@
         - conda config --set always_yes yes --set changeps1 no
         - conda env create -n moseq2-app --file scripts/moseq2-env.yaml
         - conda activate moseq2-app
-<<<<<<< HEAD
         - pip install awscli
         - pip install pytest codecov
         - pip install pytest-cov
-=======
+      install:
+        - ./scripts/install_moseq2_app.sh
+      before_script:
+        - ./scripts/download_test_dataset.sh
+      script:
+        - pytest
+
+
+    - env: ISOLATED=true
+      os: osx
+      osx_image: xcode10.2
+      language: shell
+      stage: conda-script-osx
+      before_install:
+        - echo -e "machine github.com\n  login aymanzay\n  password $CI_USER_PASSWORD" > ~/.netrc
+        - curl -L https://repo.anaconda.com/miniconda/Miniconda3-latest-MacOSX-x86_64.sh -o "miniconda3_latest.sh"
+        - chmod +x miniconda3_latest.sh  # turn script into excutable
+        - hash -r
+        - ./miniconda3_latest.sh -b -f -p $HOME/miniconda
+        - source "$HOME/miniconda/etc/profile.d/conda.sh"
+        - conda config --set always_yes yes --set changeps1 no
+        - conda env create -n moseq2-app --file scripts/moseq2-env-osx.yaml
+        - conda activate moseq2-app
         - pip install pytest==5.4.1 codecov pytest-cov
->>>>>>> 08e43cee
       install:
         - ./scripts/install_moseq2_app.sh
       before_script:
@@ -100,6 +92,7 @@
       stage: latest-pythons
       before_install:
         - pip install -U pip
+        - pip install awscli
         - pip install pytest==5.4.1 codecov pytest-cov
         - export PYTHONPATH=$PYTHONPATH:$(pwd)
         - if [ "$TRAVIS_OS_NAME" == "linux" ]; then sudo add-apt-repository -y ppa:mc3man/xerus-media; fi
@@ -130,6 +123,7 @@
         - conda config --set always_yes yes --set changeps1 no
         - conda env create -n moseq2-app --file scripts/moseq2-env-osx.yaml
         - conda activate moseq2-app
+        - pip install awscli
         - pip install pytest codecov
         - pip install pytest-cov
       install:
