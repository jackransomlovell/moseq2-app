--- conflicted
+++ resolved
@@ -1,11 +1,7 @@
 #specs for travis ci
 language: python
 python: '3.6'
-<<<<<<< HEAD
-dist: trusty
-=======
 dist: xenial
->>>>>>> 652fa563
 
 stages:
   - pip-install
@@ -39,16 +35,6 @@
         - codecov -t $CC_TEST_REPORTER_ID
 
     - env: ISOLATED=true
-<<<<<<< HEAD
-      os: osx
-      osx_image: xcode10.2
-      language: shell
-      stage: conda-script
-      before_install:
-        - echo -e "machine github.com\n  login aymanzay\n  password $CI_USER_PASSWORD" > ~/.netrc
-        - curl -L https://repo.anaconda.com/miniconda/Miniconda3-latest-MacOSX-x86_64.sh -o "miniconda3_latest.sh"
-        - chmod +x miniconda3_latest.sh  # turn script into excutable
-=======
       os: linux
       python: '3.6'
       stage: conda-script
@@ -93,49 +79,13 @@
         - echo -e "machine github.com\n  login $CI_USERNAME\n  password $CI_USER_PASSWORD" > ~/.netrc
         - curl -L https://repo.anaconda.com/miniconda/Miniconda3-latest-MacOSX-x86_64.sh -o "miniconda3_latest.sh"
         - chmod +x miniconda3_latest.sh  # turn script into executable
->>>>>>> 652fa563
         - hash -r
         - ./miniconda3_latest.sh -b -f -p $HOME/miniconda
         - source "$HOME/miniconda/etc/profile.d/conda.sh"
         - conda config --set always_yes yes --set changeps1 no
-<<<<<<< HEAD
-        - conda env create -n moseq2-app --file scripts/moseq2-env-osx.yaml
-        - conda activate moseq2-app
-        - pip install awscli
-        - pip install pytest==5.4.1 codecov pytest-cov
-      install:
-        - ./scripts/install_moseq2_app.sh
-      before_script:
-        - make
-      script:
-        - pytest --cov-report xml --cov-report term
-      after_success:
-        - codecov -t $CC_TEST_REPORTER_ID
-
-    - env: ISOLATED=true
-      os: linux
-      python: '3.6'
-      stage: conda-script
-      before_install:
-        - export PYTHONPATH=$PYTHONPATH:$(pwd)
-        - if [ "$TRAVIS_OS_NAME" == "linux" ]; then sudo add-apt-repository -y ppa:mc3man/trusty-media; fi
-        - if [ "$TRAVIS_OS_NAME" == "linux" ]; then sudo apt-get update; fi
-        - if [ "$TRAVIS_OS_NAME" == "linux" ]; then sudo apt-get install -y ffmpeg --allow-unauthenticated; fi
-        - echo -e "machine github.com\n  login aymanzay\n  password $CI_USER_PASSWORD" > ~/.netrc
-        - wget https://repo.continuum.io/miniconda/Miniconda3-latest-Linux-x86_64.sh -O miniconda.sh;
-        - bash miniconda.sh -b -p $HOME/miniconda
-        - source "$HOME/miniconda/etc/profile.d/conda.sh"
-        - hash -r
-        - conda config --set always_yes yes --set changeps1 no
-        - conda env create -n moseq2-app --file scripts/moseq2-env.yaml
-        - conda activate moseq2-app
-        - pip install awscli
-        - pip install pytest==5.4.1 codecov pytest-cov
-=======
         - conda env create -n moseq2-app --file scripts/moseq2-env.yaml
         - conda activate moseq2-app
         - pip install pytest==5.4.1 codecov pytest-cov
->>>>>>> 652fa563
       install:
         - ./scripts/install_moseq2_app.sh
       before_script:
@@ -166,22 +116,6 @@
 
     - env: ISOLATED=true
       os: osx
-<<<<<<< HEAD
-      osx_image: xcode10.2
-      python: '3.7'
-      stage: latest-pythons
-      before_install:
-        - echo -e "machine github.com\n  login aymanzay\n  password $CI_USER_PASSWORD" > ~/.netrc
-        - curl -L https://repo.anaconda.com/miniconda/Miniconda3-latest-MacOSX-x86_64.sh -o miniconda3_latest.sh
-        - chmod +x miniconda3_latest.sh  # turn script into excutable
-        - hash -r
-        - ./miniconda3_latest.sh -b -p $HOME/miniconda
-        - source "$HOME/miniconda/etc/profile.d/conda.sh"
-        - conda config --set always_yes yes --set changeps1 no
-        - conda env create -n moseq2-app --file scripts/moseq2-env-osx.yaml
-        - conda activate moseq2-app
-        - pip install awscli
-=======
       osx_image: xcode12.5
       addons:
         homebrew:
@@ -202,19 +136,10 @@
         - conda config --set always_yes yes --set changeps1 no
         - conda env create -n moseq2-app --file scripts/moseq2-env.yaml
         - conda activate moseq2-app
->>>>>>> 652fa563
         - pip install pytest==5.4.1 codecov pytest-cov
       install:
         - ./scripts/install_moseq2_app.sh
       before_script:
-<<<<<<< HEAD
-        - make
-      script:
-        - pytest --cov-report xml --cov-report term
-      after_success:
-        - codecov -t $CC_TEST_REPORTER_ID
-=======
         - ./scripts/download_test_dataset.sh
       script:
-        - pytest
->>>>>>> 652fa563
+        - pytest