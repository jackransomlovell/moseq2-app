import os
import sys
import codecs
import subprocess
from setuptools import setup, find_packages


def install(package):
    subprocess.call([sys.executable, "-m", "pip", "install", package])

def read(rel_path):
    here = os.path.abspath(os.path.dirname(__file__))
    with codecs.open(os.path.join(here, rel_path), 'r') as fp:
        return fp.read()

def get_version(rel_path):
    for line in read(rel_path).splitlines():
        if line.startswith('__version__'):
            delim = '"' if '"' in line else "'"
            return line.split(delim)[1]
    else:
        raise RuntimeError("Unable to find version string.")

install('requests')

setup(
    name='moseq2-app',
    author='Datta Lab',
    description='Interactive data exploration tools for the MoSeq2 pipeline.',
    version=get_version('moseq2_app/__init__.py'),
    platforms=['mac', 'unix'],
    packages=find_packages(),
    setup_requires=['numpy==1.18.3', 'pandas==1.0.5'],
    install_requires=['jupyter-bokeh==2.0.3', 'jupyter==1.0.0', 'ruamel.yaml==0.16.5', 'seaborn==0.11.0',
                      'bokeh==2.4.2', 'fastparquet==0.4.1', 'pandas==1.0.5', 'joblib==0.15.1', 'scipy==1.3.2',
                      'holoviews==1.14.7', 'panel==0.12.6', 'jinja2==3.0.1',
                      'qgrid==1.3.1', 'ipython==7.14.0', 'ipywidgets==7.5.1', 'numpy==1.18.3', 'scikit-image==0.16.2',
                      'scikit-learn==0.20.3', 'opencv-python==4.1.2.30', 'h5py==2.10.0', 'matplotlib==3.1.2', 'plotly==4.14.3',
<<<<<<< HEAD
                      # 'moseq2-extract',
                      # 'moseq2-pca',
                      # 'moseq2-model',
                      # 'moseq2-viz'
=======
                      'moseq2-extract @ git+https://github.com/dattalab/moseq2-extract.git@release',
                      'moseq2-pca @ git+https://github.com/dattalab/moseq2-pca.git@release',
                      'moseq2-model @ git+https://github.com/dattalab/moseq2-model.git@release',
                      'moseq2-viz @ git+https://github.com/dattalab/moseq2-viz.git@release'
>>>>>>> 8c2dbc10
                      ],
    python_requires='>=3.7,<3.8'
)<|MERGE_RESOLUTION|>--- conflicted
+++ resolved
@@ -36,17 +36,10 @@
                       'holoviews==1.14.7', 'panel==0.12.6', 'jinja2==3.0.1',
                       'qgrid==1.3.1', 'ipython==7.14.0', 'ipywidgets==7.5.1', 'numpy==1.18.3', 'scikit-image==0.16.2',
                       'scikit-learn==0.20.3', 'opencv-python==4.1.2.30', 'h5py==2.10.0', 'matplotlib==3.1.2', 'plotly==4.14.3',
-<<<<<<< HEAD
                       # 'moseq2-extract',
                       # 'moseq2-pca',
                       # 'moseq2-model',
                       # 'moseq2-viz'
-=======
-                      'moseq2-extract @ git+https://github.com/dattalab/moseq2-extract.git@release',
-                      'moseq2-pca @ git+https://github.com/dattalab/moseq2-pca.git@release',
-                      'moseq2-model @ git+https://github.com/dattalab/moseq2-model.git@release',
-                      'moseq2-viz @ git+https://github.com/dattalab/moseq2-viz.git@release'
->>>>>>> 8c2dbc10
                       ],
     python_requires='>=3.7,<3.8'
 )