import os
import sys
import codecs
import subprocess
from setuptools import setup, find_packages


def install(package):
    subprocess.call([sys.executable, "-m", "pip", "install", package])

def read(rel_path):
    here = os.path.abspath(os.path.dirname(__file__))
    with codecs.open(os.path.join(here, rel_path), 'r') as fp:
        return fp.read()

def get_version(rel_path):
    for line in read(rel_path).splitlines():
        if line.startswith('__version__'):
            delim = '"' if '"' in line else "'"
            return line.split(delim)[1]
    else:
        raise RuntimeError("Unable to find version string.")

install('requests')

setup(
    name='moseq2-app',
    author='Datta Lab',
    description='Interactive data exploration tools for the MoSeq2 pipeline.',
    version=get_version('moseq2_app/__init__.py'),
    platforms=['mac', 'unix'],
    packages=find_packages(),
    setup_requires=['numpy==1.18.3', 'pandas==1.0.5'],
    install_requires=['jupyter-bokeh==2.0.3', 'jupyter==1.0.0', 'ruamel.yaml==0.16.5', 'seaborn==0.11.0',
                      'bokeh==2.2.1', 'fastparquet==0.4.1', 'pandas==1.0.5', 'joblib==0.15.1', 'scipy==1.3.2',
                      'qgrid==1.3.1', 'ipython==7.14.0', 'ipywidgets==7.5.1', 'numpy==1.18.3', 'scikit-image==0.16.2',
<<<<<<< HEAD
                      'scikit-learn==0.20.3', 'opencv-python==4.1.2.30', 'h5py==2.10.0', 'matplotlib==3.1.2', 'plotly==4.14.3'
                      #'moseq2-extract @ git+https://github.com/dattalab/moseq2-extract.git@dev',
                      #'moseq2-pca @ git+https://github.com/dattalab/moseq2-pca.git@dev',
                      #'moseq2-model @ git+https://github.com/dattalab/moseq2-model.git@release',
                      #'moseq2-viz @ git+https://github.com/dattalab/moseq2-viz.git@dev'
=======
                      'scikit-learn==0.20.3', 'opencv-python==4.1.2.30', 'h5py==2.10.0', 'matplotlib==3.1.2', 'plotly==4.14.3',
                      'moseq2-extract @ git+https://github.com/dattalab/moseq2-extract.git@release',
                      'moseq2-pca @ git+https://github.com/dattalab/moseq2-pca.git@release',
                      'moseq2-model @ git+https://github.com/dattalab/moseq2-model.git@release',
                      'moseq2-viz @ git+https://github.com/dattalab/moseq2-viz.git@release'
>>>>>>> c6862d32
                      ],
    python_requires='>=3.6,<3.8'
)<|MERGE_RESOLUTION|>--- conflicted
+++ resolved
@@ -34,19 +34,11 @@
     install_requires=['jupyter-bokeh==2.0.3', 'jupyter==1.0.0', 'ruamel.yaml==0.16.5', 'seaborn==0.11.0',
                       'bokeh==2.2.1', 'fastparquet==0.4.1', 'pandas==1.0.5', 'joblib==0.15.1', 'scipy==1.3.2',
                       'qgrid==1.3.1', 'ipython==7.14.0', 'ipywidgets==7.5.1', 'numpy==1.18.3', 'scikit-image==0.16.2',
-<<<<<<< HEAD
-                      'scikit-learn==0.20.3', 'opencv-python==4.1.2.30', 'h5py==2.10.0', 'matplotlib==3.1.2', 'plotly==4.14.3'
-                      #'moseq2-extract @ git+https://github.com/dattalab/moseq2-extract.git@dev',
-                      #'moseq2-pca @ git+https://github.com/dattalab/moseq2-pca.git@dev',
-                      #'moseq2-model @ git+https://github.com/dattalab/moseq2-model.git@release',
-                      #'moseq2-viz @ git+https://github.com/dattalab/moseq2-viz.git@dev'
-=======
                       'scikit-learn==0.20.3', 'opencv-python==4.1.2.30', 'h5py==2.10.0', 'matplotlib==3.1.2', 'plotly==4.14.3',
                       'moseq2-extract @ git+https://github.com/dattalab/moseq2-extract.git@release',
                       'moseq2-pca @ git+https://github.com/dattalab/moseq2-pca.git@release',
                       'moseq2-model @ git+https://github.com/dattalab/moseq2-model.git@release',
                       'moseq2-viz @ git+https://github.com/dattalab/moseq2-viz.git@release'
->>>>>>> c6862d32
                       ],
     python_requires='>=3.6,<3.8'
 )