--- conflicted
+++ resolved
@@ -5,36 +5,20 @@
     def test_check_moseq2_extract(self):
         import moseq2_extract
 
-<<<<<<< HEAD
-        assert moseq2_extract.__version__ == 'v1.1.1'
-=======
         assert moseq2_extract.__version__ == 'v1.1.2'
->>>>>>> 8c2dbc10
 
     def test_check_moseq2_pca(self):
         import moseq2_pca
 
-<<<<<<< HEAD
-        assert moseq2_pca.__version__ == 'v1.1.1'
-=======
         assert moseq2_pca.__version__ == 'v1.1.3'
->>>>>>> 8c2dbc10
 
     def test_check_moseq2_model(self):
         import moseq2_model
 
-<<<<<<< HEAD
-        assert moseq2_model.__version__ == 'v1.1.1'
-=======
         assert moseq2_model.__version__ == 'v1.1.2'
->>>>>>> 8c2dbc10
 
 
     def test_check_moseq2_viz(self):
         import moseq2_viz
 
-<<<<<<< HEAD
-        assert moseq2_viz.__version__ == 'v1.1.1'
-=======
-        assert moseq2_viz.__version__ == 'v1.2.0'
->>>>>>> 8c2dbc10
+        assert moseq2_viz.__version__ == 'v1.2.0'