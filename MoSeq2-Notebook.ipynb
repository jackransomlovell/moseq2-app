--- conflicted
+++ resolved
@@ -190,10 +190,7 @@
     "import os, sys\n",
     "\n",
     "data_path = './' # User-defined absolute path\n",
-<<<<<<< HEAD
-=======
     "exts = ['dat', 'mkv', 'avi']\n",
->>>>>>> c472ddd0
     "\n",
     "base_dir, found_sessions = get_found_sessions(data_path, exts=exts) # file extensions to look for\n",
     "progress_filepath = os.path.join(base_dir, 'progress.yaml')\n",
@@ -695,16 +692,9 @@
    "source": [
     "## Extract Session(s)\n",
     "\n",
-<<<<<<< HEAD
-    "The cell will prompt you to choose whether you would like to extract individual sessions, or all of them. Enter your selection, and then wait for the extraction to complete to preview them.\n",
-    "\n",
-    "- Set `extract_all` to True to automatically search for and extract all found sessions. If set to False, the program will prompt for user input to select the desired sessions to extract.\n",
-    "- Set `skip_extracted` to True to automatically skip sessions that already have been extracted."
-=======
     "(If `extract_all=False`), the cell will prompt you to choose whether you would like to extract individual sessions, (empty string to extract all of them). Enter your selection, and then wait for the extraction to complete to preview them.\n",
     "\n",
     "__Note: If sessions are not listed when running the cell, ensure your selected extension matches that of your depth files.__"
->>>>>>> c472ddd0
    ]
   },
   {
@@ -1121,15 +1111,9 @@
    "source": [
     "## Training PCA\n",
     "\n",
-<<<<<<< HEAD
-    "Train a PCA model on your extracted data to acquire the Principal Components that explain the largest possible variance in your dataset. If the resulting Principal Components look smooth with well defined regions, and your Scree plot shows an explained variance of 90% or above in less than 10 PCs then the PCA model is properly trained. Otherwise, consult the pathologies below to solve any issues.\n",
-    "\n",
-    "- Note "
-=======
     "Train a PCA model on your extracted data to acquire the Principal Components that explain the largest possible variance in your dataset. If the resulting Principal Components look smooth with well defined regions, and your Scree plot shows an explained variance of 90% or above in less than 10 PCs then the PCA model is properly trained. Otherwise, consult the [pathologies below](#Possible-PCA-Pathologies) to solve any issues.\n",
     "\n",
     "You can check your distributed data processing progress while the PCA operations are taking place by checking the [dask server](https://localhost:8787/). This is only meant for optimization or debugging."
->>>>>>> c472ddd0
    ]
   },
   {
@@ -1892,15 +1876,9 @@
    "source": [
     "Use the following command to generate a syllable transition graph. The graph will be comprised of nodes labelled by syllable, and edges depicting a probable transition, with edge thickness depicting the weight of the transition edge.\n",
     "\n",
-<<<<<<< HEAD
-    "For multiple groups, there will be a transition graph for each group, as well as a difference-graph with different colors to identify the groups.\n",
-    "\n",
-    "**Ensure that you list your control group last such that the usage/transition probability difference is calculated correctly.**"
-=======
     "For multiple groups, there will be a transition graph for each group, as well as a difference-graph with different colors to identify the groups. \n",
     "\n",
     "__Note: List your control group as the FIRST element in the inputted group list. Subtracting the experimental groups by the control group will yield a difference plot where the red nodes/edges signify upregulated behaviors/tranisiton probabilities, and vice versa for blue.__"
->>>>>>> c472ddd0
    ]
   },
   {
