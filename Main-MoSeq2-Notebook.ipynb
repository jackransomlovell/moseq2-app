--- conflicted
+++ resolved
@@ -487,11 +487,6 @@
    "metadata": {},
    "source": [
     "## Aggregate your results into one folder and generate an index file.\n",
-<<<<<<< HEAD
-    "\n",
-    "The following cell will search through your base directory for the `proc/` subfolders within each session folder and copy them all in a single `aggregate_results/` folder. \n",
-=======
->>>>>>> 353709f1
     "\n",
     "The following cell will search for the `proc/` subfolders containing the extraction output, and copy them to a single `aggregate_results/` folder. An index file called `moseq2-index.yaml` will also be generated with metadata for all extracted sessions. The index file can be used to group recordings by experimental condition for downstream analysis. \n",
     "Initially, each session as assigned to a single group called \"default\". We provide an interface for re-assigning group labels below.\n",
@@ -1238,11 +1233,7 @@
    "name": "python",
    "nbconvert_exporter": "python",
    "pygments_lexer": "ipython3",
-<<<<<<< HEAD
-   "version": "3.6.11"
-=======
    "version": "3.6.7"
->>>>>>> 353709f1
   },
   "pycharm": {
    "stem_cell": {
