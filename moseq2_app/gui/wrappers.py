'''

Wrapper functions for all the functionality included in moseq2-app. These functions are executed directly from
main.py.

'''

import os
import shutil
from bokeh.io import show
import ipywidgets as widgets
from moseq2_viz.util import read_yaml
from ipywidgets import interactive_output
from IPython.display import display, clear_output
from moseq2_app.gui.progress import get_session_paths
from moseq2_viz.model.util import (relabel_by_usage, parse_model_results,
                                   compute_syllable_explained_variance)
from moseq2_app.viz.controller import SyllableLabeler, CrowdMovieComparison
from moseq2_app.stat.controller import InteractiveSyllableStats, InteractiveTransitionGraph
from moseq2_app.roi.validation import (make_session_status_dicts, get_scalar_anomaly_sessions,
                                       get_scalar_df, print_validation_results)

def validate_extractions_wrapper(input_dir):
    '''

    Wrapper function to test the measured scalar values to determine whether some sessions should be
     flagged and diagnosed before aggregating the sessions.

    Parameters
    ----------
    input_dir (str): path to parent directory containing all the extracted session folders
    Returns
    -------
    '''

    # Get paths to extracted sessions
    paths = get_session_paths(input_dir, extracted=True)

    # Make status dictionaries containing all the validation flags, also check for dropped frames
    status_dicts = make_session_status_dicts(paths)

    # Get scalar dataframe including all sessions
    scalar_df = get_scalar_df(paths)

    # Flag sessions with mean scalar values that are outside the inter-quartile range (.25-.75)
    status_dicts = get_scalar_anomaly_sessions(scalar_df, status_dicts)

    # Print Results
    print_validation_results(scalar_df, status_dicts)

<<<<<<< HEAD
def interactive_group_setting_wrapper(index_filepath):
    '''

    Wrapper function that handles the interactive group display and value updating.

    Parameters
    ----------
    index_filepath (str): Path to index file.

    Returns
    -------
    '''

    index_grid = GroupSettingWidgets(index_filepath)

    # Add callback functions
    index_grid.clear_button.on_click(index_grid.clear_clicked)
    index_grid.update_index_button.on_click(index_grid.update_clicked)
    index_grid.save_button.on_click(index_grid.update_table)

    # Display output
    display(index_grid.clear_button, index_grid.group_set)
    display(index_grid.qgrid_widget)

    return index_grid

def interactive_scalar_summary_wrapper(index_filepath):
    '''
    Wrapper function to launch the session scalar summary plot.

    Parameters
    ----------
    index_filepath (str): Path to index file to plot scalars from.

    Returns
    -------
    viewer (InteractiveScalarViewer obj): Scalar summary viewer object.
    '''

    viewer = InteractiveScalarViewer(index_filepath)

    return viewer

def interactive_syllable_labeler_wrapper(model_path, config_file, index_file, crowd_movie_dir, output_file,
                                         max_syllables=None, n_explained=99):
=======
def interactive_syllable_labeler_wrapper(model_path, config_file, index_file, crowd_movie_dir, output_file, fig_dir,
                                         max_syllables=None, n_explained=99, select_median_duration_instances=False, max_examples=20):
>>>>>>> 49f193c5
    '''
    Wrapper function to launch a syllable crowd movie preview and interactive labeling application.

    Parameters
    ----------
    model_path (str): Path to trained model.
    crowd_movie_dir (str): Path to crowd movie directory
    output_file (str): Path to syllable label information file
    max_syllables (int): Maximum number of syllables to preview and label.

    Returns
    -------
    '''

    # Copy index file to modeling session directory
    modeling_session_dir = os.path.dirname(model_path)
    new_index_path = os.path.join(modeling_session_dir, os.path.basename(index_file))
    if os.path.dirname(index_file) != os.path.dirname(new_index_path):
        shutil.copy2(index_file, new_index_path)

    # Load the model
    model = parse_model_results(model_path)

    # Compute the sorted labels
    model['labels'] = relabel_by_usage(model['labels'], count='usage')[0]

    # Get Maximum number of syllables to include
    if max_syllables is None:
        max_sylls = compute_syllable_explained_variance(model, fig_dir, n_explained=n_explained)
    else:
        max_sylls = max_syllables

    # Make initial syllable information dict
    labeler = SyllableLabeler(model_fit=model,
                              model_path=model_path,
                              index_file=index_file,
                              config_file=config_file,
                              max_sylls=max_sylls,
                              select_median_duration_instances=select_median_duration_instances,
                              max_examples=max_examples,
                              crowd_movie_dir=crowd_movie_dir,
                              save_path=output_file)

    # Launch and display interactive API
    output = widgets.interactive_output(labeler.interactive_syllable_labeler, {'syllables': labeler.syll_select})
    display(labeler.clear_button, labeler.syll_select, output)
<<<<<<< HEAD
    return labeler
=======
    return max_sylls
>>>>>>> 49f193c5

    def on_syll_change(change):
        '''
        Callback function for when user selects a different syllable number
        from the Dropdown menu

        Parameters
        ----------
        change (ipywidget DropDown select event): User changes current value of DropDownMenu

        Returns
        -------
        '''

        clear_output(wait=True)
        display(labeler.syll_select, output)

    # Update view when user selects new syllable from DropDownMenu
    output.observe(on_syll_change, names='value')

def interactive_crowd_movie_comparison_preview_wrapper(config_filepath, index_path, model_path, syll_info_path, output_dir,
                                               df_path=None, get_pdfs=True, load_parquet=False):
    '''
    Wrapper function that launches an interactive crowd movie comparison application.
    Uses ipywidgets and Bokeh to facilitate real time user interaction.

    Parameters
    ----------
    config_filepath (str): path to config file containing crowd movie generation parameters
    index_path (str): path to index file with paths to all the extracted sessions
    model_path (str): path to trained model containing syllable labels.
    syll_info_path (str): path to syllable information file containing syllable labels
    output_dir (str): path to directory to store crowd movies
    df_path (str): optional path to pre-existing syllable information to plot
    get_pdfs (bool): indicates whether to compute and display position heatmaps
    load_parquet (bool): Indicates to load previously saved syllable data.

    Returns
    -------
    '''

    config_data = read_yaml(config_filepath)
    syll_info = read_yaml(syll_info_path)

    cm_compare = CrowdMovieComparison(config_data=config_data, index_path=index_path, df_path=df_path,
                                      model_path=model_path, syll_info=syll_info, output_dir=output_dir,
                                      get_pdfs=get_pdfs, load_parquet=load_parquet)

    out = interactive_output(cm_compare.crowd_movie_preview, {'syllable': cm_compare.cm_syll_select,
                                                              'groupby': cm_compare.cm_sources_dropdown,
                                                              'nexamples': cm_compare.num_examples})
    display(cm_compare.clear_button, out)


def interactive_plot_transition_graph_wrapper(model_path, index_path, info_path, df_path=None, max_syllables=None, plot_vertically=False, load_parquet=False):
    '''
    Wrapper function that works as a background process that prepares the data
    for the interactive graphing function.

    Parameters
    ----------
    model_path (str): Path to trained model.
    index_path (str): Path to index file containined trained data metadata.
    info_path (str): Path to user-labeled syllable information file.
    df_path (str): Path to pre-saved syllable information.
    max_syllables (int or None): Limit maximum number of displayed syllables.
    load_parquet (bool): Indicates to load previously saved data.

    Returns
    -------
    '''

    # Initialize Transition Graph data structure
    i_trans_graph = InteractiveTransitionGraph(model_path=model_path, index_path=index_path,
                                               info_path=info_path, df_path=df_path,
                                               max_sylls=max_syllables, plot_vertically=plot_vertically,
                                               load_parquet=load_parquet)

    # Make graphs
    out = interactive_output(i_trans_graph.interactive_transition_graph_helper,
                             {'layout': i_trans_graph.graph_layout_dropdown,
                              # 'scalar_color': i_trans_graph.color_nodes_dropdown,
                              'edge_threshold': i_trans_graph.edge_thresholder,
                              'usage_threshold': i_trans_graph.usage_thresholder,
                              })

    # Display widgets and bokeh network plots
    display(i_trans_graph.clear_button, i_trans_graph.thresholding_box, out)<|MERGE_RESOLUTION|>--- conflicted
+++ resolved
@@ -48,56 +48,8 @@
     # Print Results
     print_validation_results(scalar_df, status_dicts)
 
-<<<<<<< HEAD
-def interactive_group_setting_wrapper(index_filepath):
-    '''
-
-    Wrapper function that handles the interactive group display and value updating.
-
-    Parameters
-    ----------
-    index_filepath (str): Path to index file.
-
-    Returns
-    -------
-    '''
-
-    index_grid = GroupSettingWidgets(index_filepath)
-
-    # Add callback functions
-    index_grid.clear_button.on_click(index_grid.clear_clicked)
-    index_grid.update_index_button.on_click(index_grid.update_clicked)
-    index_grid.save_button.on_click(index_grid.update_table)
-
-    # Display output
-    display(index_grid.clear_button, index_grid.group_set)
-    display(index_grid.qgrid_widget)
-
-    return index_grid
-
-def interactive_scalar_summary_wrapper(index_filepath):
-    '''
-    Wrapper function to launch the session scalar summary plot.
-
-    Parameters
-    ----------
-    index_filepath (str): Path to index file to plot scalars from.
-
-    Returns
-    -------
-    viewer (InteractiveScalarViewer obj): Scalar summary viewer object.
-    '''
-
-    viewer = InteractiveScalarViewer(index_filepath)
-
-    return viewer
-
-def interactive_syllable_labeler_wrapper(model_path, config_file, index_file, crowd_movie_dir, output_file,
-                                         max_syllables=None, n_explained=99):
-=======
 def interactive_syllable_labeler_wrapper(model_path, config_file, index_file, crowd_movie_dir, output_file, fig_dir,
                                          max_syllables=None, n_explained=99, select_median_duration_instances=False, max_examples=20):
->>>>>>> 49f193c5
     '''
     Wrapper function to launch a syllable crowd movie preview and interactive labeling application.
 
@@ -144,11 +96,7 @@
     # Launch and display interactive API
     output = widgets.interactive_output(labeler.interactive_syllable_labeler, {'syllables': labeler.syll_select})
     display(labeler.clear_button, labeler.syll_select, output)
-<<<<<<< HEAD
-    return labeler
-=======
     return max_sylls
->>>>>>> 49f193c5
 
     def on_syll_change(change):
         '''
