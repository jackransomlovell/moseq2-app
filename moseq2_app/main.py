--- conflicted
+++ resolved
@@ -4,14 +4,12 @@
  to handle any non front-end settings.
 
 '''
+
 from os.path import exists
-import ipywidgets as widgets
-from IPython.display import display
-from bokeh.io import output_notebook, show
+from bokeh.io import output_notebook
 from moseq2_extract.util import filter_warnings
 from moseq2_app.flip.controller import FlipRangeTool
 from moseq2_extract.gui import get_selected_sessions
-<<<<<<< HEAD
 from moseq2_app.gui.widgets import GroupSettingWidgets
 from moseq2_app.scalars.controller import InteractiveScalarViewer
 from moseq2_app.stat.controller import InteractiveSyllableStats
@@ -19,13 +17,6 @@
 from moseq2_app.gui.wrappers import validate_extractions_wrapper, \
     interactive_syllable_labeler_wrapper, interactive_crowd_movie_comparison_preview_wrapper, \
     interactive_plot_transition_graph_wrapper
-=======
-from moseq2_app.gui.wrappers import interactive_roi_wrapper, interactive_extraction_preview_wrapper, \
-     validate_extractions_wrapper, interactive_group_setting_wrapper, interactive_scalar_summary_wrapper, \
-     interactive_syllable_labeler_wrapper, interactive_syllable_stat_wrapper, \
-     interactive_crowd_movie_comparison_preview_wrapper, interactive_plot_transition_graph_wrapper,\
-     get_frame_flips_wrapper
->>>>>>> 4c9c4676
 
 output_notebook()
 
@@ -67,7 +58,6 @@
      hold the labeled accepted frame ranges and selected paths/info.
     '''
 
-<<<<<<< HEAD
     flip_finder = FlipRangeTool(input_dir=input_dir,
                                 max_frames=max_frames,
                                 output_file=output_file,
@@ -77,17 +67,6 @@
                                 continuous_slider_update=continuous_slider_update)
 
     return flip_finder
-=======
-    flip_obj = get_frame_flips_wrapper(input_dir=input_dir,
-                                       output_file=output_file,
-                                       max_frames=max_frames,
-                                       tail_filter_iters=tail_filter_iters,
-                                       space_filter_size=space_filter_size,
-                                       continuous_slider_update=continuous_slider_update,
-                                       launch_gui=launch_gui
-                                       )
-    return flip_obj
->>>>>>> 4c9c4676
 
 @filter_warnings
 def view_extraction(extractions, default=0):
@@ -136,7 +115,6 @@
     config_file = progress_paths['config_file']
     session_config = progress_paths['session_config']
 
-<<<<<<< HEAD
     roi_app = InteractiveFindRoi(progress_paths.get('base_dir', './'),
                                  config_file,
                                  session_config,
@@ -146,14 +124,6 @@
 
     # Run interactive application
     roi_app.interactive_find_roi_session_selector(roi_app.checked_list.value)
-=======
-    interactive_roi_wrapper(progress_paths.get('base_dir', './'),
-                            config_file,
-                            session_config,
-                            compute_bgs=compute_all_bgs,
-                            autodetect_depths=autodetect_depths,
-                            overwrite=overwrite)
->>>>>>> 4c9c4676
 
 @filter_warnings
 def preview_extractions(input_dir, flipped=False):
@@ -170,16 +140,12 @@
     -------
     '''
     output_notebook()
-<<<<<<< HEAD
     viewer = InteractiveExtractionViewer(data_path=input_dir, flipped=flipped)
 
     # Run interactive application
     selout = widgets.interactive_output(viewer.get_extraction,
                                         {'input_file': viewer.sess_select})
     display(viewer.clear_button, viewer.sess_select, selout)
-=======
-    interactive_extraction_preview_wrapper(input_dir, flipped=flipped)
->>>>>>> 4c9c4676
 
 @filter_warnings
 def validate_extractions(input_dir):
@@ -239,25 +205,6 @@
 
     viewer = InteractiveScalarViewer(index_file)
     return viewer
-
-@filter_warnings
-def interactive_scalar_summary(index_file):
-    '''
-    Interactive Scalar summary visualization tool accessible from jupyter notebook.
-
-    Parameters
-    ----------
-    index_file (str): Path to index file containing session paths to plot scalars for.
-
-    Returns
-    -------
-    '''
-
-    if not exists(index_file):
-        print('Index file does not exist. Input path to an existing file and run the function again.')
-        return
-
-    interactive_scalar_summary_wrapper(index_file)
 
 @filter_warnings
 def label_syllables(progress_paths, max_syllables=None, n_explained=99):
