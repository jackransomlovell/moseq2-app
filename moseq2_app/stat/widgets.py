--- conflicted
+++ resolved
@@ -266,12 +266,8 @@
                                            layout=col1_layout),
                                       # VBox([self.color_nodes_dropdown, self.speed_thresholder], layout=col2_layout)],
                                       # remove color node selector for now since there is no indication what the colors mean 
-<<<<<<< HEAD
-                                      VBox([self.speed_thresholder], layout=col2_layout)],
-=======
                                       #VBox([self.speed_thresholder], layout=col2_layout)
                                       ],
->>>>>>> ca32b6c5
                                            layout=ui_layout)
 
     def clear_on_click(self, b=None):
