'''

Main interactive model syllable statistics results application functionality.
This module facilitates the interactive functionality for the statistics plotting, and
 transition graph features.

'''

import os
import warnings
import numpy as np
import pandas as pd
from collections import defaultdict
from IPython.display import clear_output
from ipywidgets import interactive_output
<<<<<<< HEAD
=======
from moseq2_viz.model.stat import run_kruskal
>>>>>>> 4c9c4676
from moseq2_viz.info.util import transition_entropy
from moseq2_app.util import merge_labels_with_scalars
from moseq2_viz.util import get_sorted_index, read_yaml
from scipy.cluster.hierarchy import linkage, dendrogram
from moseq2_viz.model.dist import get_behavioral_distance
from moseq2_viz.model.stat import run_kruskal, run_pairwise_stats
from moseq2_viz.model.util import (parse_model_results, relabel_by_usage, normalize_usages,
                                   sort_syllables_by_stat, sort_syllables_by_stat_difference)
from moseq2_app.stat.widgets import SyllableStatWidgets, TransitionGraphWidgets
from moseq2_app.stat.view import graph_dendrogram, bokeh_plotting, plot_interactive_transition_graph
from moseq2_viz.model.trans_graph import (get_trans_graph_groups, get_group_trans_mats,
                                         convert_transition_matrix_to_ebunch,
                                         convert_ebunch_to_graph, make_transition_graphs, get_pos)
from tqdm import tqdm
try:
    from kora.drive import upload_public
except (ImportError, ModuleNotFoundError) as error:
    print(error)

class InteractiveSyllableStats(SyllableStatWidgets):
    '''

    Interactive Syllable Statistics grapher class that holds the context for the current
     inputted session.

    '''

    def __init__(self, index_path, model_path, df_path, info_path, max_sylls, load_parquet):
        '''
        Initialize the main data inputted into the current context

        Parameters
        ----------
        index_path (str): Path to index file.
        model_path (str): Path to trained model file.
        info_path (str): Path to syllable information file.
        max_sylls (int): Maximum number of syllables to plot.
        load_parquet (bool): Indicates to load previously loaded data
        '''

        super().__init__()

        self.model_path = model_path
        self.info_path = info_path
        self.max_sylls = max_sylls
        self.index_path = index_path
        self.df_path = df_path

        # If user inputs load_parquet=True in main.py function label_syllables()
        # then the self.df_path will be set to the inputted df_path (pointing to a pre-existing parquet file)
        # to load the data from.
        if load_parquet:
            if df_path is not None:
                if not os.path.exists(df_path):
                    self.df_path = None
        else:
            # If load_parquet=False, self.df_path will be set to None to compute the DataFrame from scratch
            self.df_path = None

        self.df = None

        # Load Syllable Info
        self.syll_info = read_yaml(self.info_path)
        pbar = tqdm(self.syll_info.items())
        for _, value in pbar:
            value['crowd_movie_path'] = upload_public(value['crowd_movie_path'])


        self.results = None
        self.icoord, self.dcoord = None, None
        self.cladogram = None

        # Load all the data
        self.interactive_stat_helper()
        self.df = self.df[self.df['syllable'] < self.max_sylls]

        self.session_names = sorted(list(self.df.SessionName.unique()))
        self.subject_names = sorted(list(self.df.SubjectName.unique()))

        # Update the widget values
        self.session_sel.options = self.session_names
        self.session_sel.value = [self.session_sel.options[0]]

        self.ctrl_dropdown.options = list(self.df.group.unique())
        self.exp_dropdown.options = list(self.df.group.unique())
        self.exp_dropdown.value = self.ctrl_dropdown.options[-1]

        self.dropdown_mapping = {
            'usage': 'usage',
            'distance to center': 'dist_to_center_px',
            '2d velocity': 'velocity_2d_mm',
            '3d velocity': 'velocity_3d_mm',
            'height': 'height_ave_mm',
            'similarity': 'similarity',
            'difference': 'difference',
            'KW & Dunn\'s': 'kw',
            'Z-Test': 'z_test',
            'T-Test': 't_test',
            'Mann-Whitney': 'mw'
        }

        self.clear_button.on_click(self.clear_on_click)
        self.grouping_dropdown.observe(self.on_grouping_update, names='value')

        # Compute the syllable dendrogram values
        self.compute_dendrogram()

        # Plot the Bokeh graph with the currently selected data.
        self.out = interactive_output(self.interactive_syll_stats_grapher, {
            'stat': self.stat_dropdown,
            'sort': self.sorting_dropdown,
            'groupby': self.grouping_dropdown,
            'errorbar': self.errorbar_dropdown,
            'sessions': self.session_sel,
            'ctrl_group': self.ctrl_dropdown,
            'exp_group': self.exp_dropdown,
<<<<<<< HEAD
            'hyp_test': self.hyp_test_dropdown,
            'thresh': self.thresholding_dropdown
        })
=======
            'thresh': self.thresholding_dropdown
        })

    def clear_on_click(self, b=None):
        '''
        Clears the cell output

        Parameters
        ----------
        b (button click)

        Returns
        -------
        '''

        clear_output()
        del self

    def on_grouping_update(self, event):
        '''
        Updates the MultipleSelect widget upon selecting groupby == SubjectName or SessionName.
        Hides it if groupby == group.

        Parameters
        ----------
        event (user clicks new grouping)

        Returns
        -------
        '''

        if event.new == 'SessionName':
            self.session_sel.layout.display = "flex"
            self.session_sel.layout.align_items = 'stretch'
            self.session_sel.options = self.session_names
        elif event.new == 'SubjectName':
            self.session_sel.layout.display = "flex"
            self.session_sel.layout.align_items = 'stretch'
            self.session_sel.options = self.subject_names
        else:
            self.session_sel.layout.display = "none"

        self.session_sel.value = [self.session_sel.options[0]]
>>>>>>> 4c9c4676

    def compute_dendrogram(self):
        '''
        Computes the pairwise distances between the included model AR-states, and
        generates the graph information to be plotted after the stats.

        Returns
        -------
        '''
        # Get Pairwise distances
        X = get_behavioral_distance(self.sorted_index,
                                    self.model_path,
                                    max_syllable=self.max_sylls,
                                    distances='ar[init]')['ar[init]']

<<<<<<< HEAD
        # Finding the first syllable where the distance between 2 states is np.nan
        # If/when that np.nan syllable-pair distance is found,
        # the nan distances, including the following syllables, will be removed from the matrix X.
        # The reason why the matrix X is cut off upon finding the first np.nan distance is because the
        # syllables are already relabeled by usage, therefore if a syllable is reported to be not used, then
        # the subsequent syllables will also not be used.
=======
>>>>>>> 4c9c4676
        is_missing = np.isnan(X)
        if is_missing.any():
            print('Existing model does not have equal amount of requested states.')
            max_states = int(max(np.where(is_missing.any(1), is_missing.argmax(1), np.nan)))
            print(f'Visualizing max number of available states: {max_states}')
            X = X[:max_states, :max_states]

        Z = linkage(X, 'complete')

        # Get Dendrogram Metadata
        self.results = dendrogram(Z, distance_sort=False, no_plot=True, get_leaves=True)

        # Get Graph layout info
        icoord, dcoord = self.results['icoord'], self.results['dcoord']

        icoord = pd.DataFrame(icoord) - 5
        icoord = icoord * (self.df['syllable'].max() / icoord.max().max())
        self.icoord = icoord.values

        dcoord = pd.DataFrame(dcoord)
        dcoord = dcoord * (self.df['usage'].max() / dcoord.max().max())
        self.dcoord = dcoord.values

    def interactive_stat_helper(self):
        '''
        Computes and saves the all the relevant syllable information to be displayed.
         Loads the syllable information dict and merges it with the syllable statistics DataFrame.

        Returns
        -------
        '''
        # Read syllable information dict
        syll_info = read_yaml(self.info_path)

        # Getting number of syllables included in the info dict
        max_sylls = len(self.syll_info)
        for k in range(max_sylls):
            # remove group_info
            syll_info[k].pop('group_info', None)

        info_df = pd.DataFrame(syll_info).T.sort_index()
        info_df['syllable'] = info_df.index

        # Load the model and sort labels - also remaps the ar matrices
        model_data = parse_model_results(self.model_path, sort_labels_by_usage=True, count='usage')

        # Read index file
        self.sorted_index = get_sorted_index(self.index_path)

        if not set(model_data['metadata']['uuids']).issubset(set(self.sorted_index['files'])):
            print('Error: Index file UUIDs do not match model UUIDs.')

        # Get max syllables if None is given
        if self.max_sylls is None:
            self.max_sylls = max_sylls

        # if load_parquet=True, and self.df_path points to an existing parquet file,
        # then the syllable statistics DataFrame will be loaded from the parquet file.
        # otherwise, the DataFrame is computed from scratch
        if self.df_path is not None:
            print('Loading parquet files')
            df = pd.read_parquet(self.df_path, engine='fastparquet')
            if len(df.syllable.unique()) < self.max_sylls:
                print('Requested more syllables than the parquet file holds, recomputing requested dataset.')
                df, _ = merge_labels_with_scalars(self.sorted_index, self.model_path)
        else:
            print('Syllable DataFrame not found. Computing syllable statistics...')
            df, _ = merge_labels_with_scalars(self.sorted_index, self.model_path)

        self.df = df.merge(info_df, on='syllable')
        self.df['SubjectName'] = self.df['SubjectName'].astype(str)
        self.df['SessionName'] = self.df['SessionName'].astype(str)
        # When syllable usage is 0, the scalars will have nan affecting the interactive stat plot
        # Since syllable usage is 0, the nan in scalars will be filled with 0
        self.df.fillna(0, inplace=True)

<<<<<<< HEAD
    def run_selected_hypothesis_test(self, hyp_test_name, stat, ctrl_group, exp_group):
        '''
        Helper function that computes the significant syllables for a given pair of groups given
         a name for the type of hypothesis test to run, and the statistic to run the test on.

        Parameters
        ----------
        hyp_test_name (str): Name of hypothesis test to run. options=['KW & Dunn\s', 'Z-Test', 'T-Test', 'Mann-Whitney']
        stat (str): Syllable statistic to compute hypothesis test on. options=['usage', 'distance to center', 'similarity', 'difference']
        ctrl_group (str): Name of control group to compute group difference sorting with.
        exp_group (str): Name of comparative group to compute group difference sorting with.

        Returns
        -------
        sig_sylls (list): list of significant syllables to mark on plotted statistics figure
        '''

        if self.dropdown_mapping[hyp_test_name] == 'kw':
            # run KW and Dunn's Test
            sig_syll_dict = run_kruskal(self.df, statistic=stat, max_syllable=self.max_sylls)[2]

            # get corresponding computed significant syllables from pair dict
            if (ctrl_group, exp_group) in sig_syll_dict:
                sig_sylls = sig_syll_dict[(ctrl_group, exp_group)]
            elif (exp_group, ctrl_group) in sig_syll_dict:
                sig_sylls = sig_syll_dict[(exp_group, ctrl_group)]
            else:
                raise KeyError('Selected groups are not compatible with KW hypothesis test.')

        elif self.dropdown_mapping[hyp_test_name] == 'z_test':
            # run z-test
            intersect_sig_sylls = run_pairwise_stats(self.df, ctrl_group, exp_group,
                                                     test_type='z_test', statistic=stat, max_syllable=self.max_sylls)
        elif self.dropdown_mapping[hyp_test_name] == 't_test':
            # run t-test
            intersect_sig_sylls = run_pairwise_stats(self.df, ctrl_group, exp_group,
                                                     test_type='t_test', statistic=stat, max_syllable=self.max_sylls)
        elif self.dropdown_mapping[hyp_test_name] == 'mw':
            # run Mann-Whitney test
            intersect_sig_sylls = run_pairwise_stats(self.df, ctrl_group, exp_group,
                                                     test_type='mw', statistic=stat, max_syllable=self.max_sylls)

        if self.dropdown_mapping[hyp_test_name] != 'kw':
            sig_sylls = list(intersect_sig_sylls[intersect_sig_sylls["is_sig"] == True].index)

        return sig_sylls


    def interactive_syll_stats_grapher(self, stat, sort, groupby, errorbar, sessions, ctrl_group, exp_group, hyp_test='KW & Dunn\'s', thresh='usage'):
=======
    def interactive_syll_stats_grapher(self, stat, sort, groupby, errorbar, sessions, ctrl_group, exp_group, thresh='usage'):
>>>>>>> 4c9c4676
        '''
        Helper function that is responsible for handling ipywidgets interactions and updating the currently
         displayed Bokeh plot.

        Parameters
        ----------
        stat (str or ipywidgets.DropDown): Statistic to plot: ['usage', 'distance to center']
        sort (str or ipywidgets.DropDown): Statistic to sort syllables by (in descending order).
            ['usage', 'distance to center', 'similarity', 'difference'].
        groupby (str or ipywidgets.DropDown): Data to plot; either group averages, or individual session data.
        errorbar (str or ipywidgets.DropDown): Error bar to display. ['CI 95%' ,'SEM', 'STD']
        sessions (list or ipywidgets.MultiSelect): List of selected sessions to display data from.
        ctrl_group (str or ipywidgets.DropDown): Name of control group to compute group difference sorting with.
        exp_group (str or ipywidgets.DropDown): Name of comparative group to compute group difference sorting with.
        hyp_test (str or ipywidgets.DropDown): Name of hypothesis testing method to use to compute significant syllables.
        thresh (str or ipywidgets.DropDown): Name of statistic to threshold the graph by using the Bokeh Slider
        Returns
        -------
        '''

        # initialize sig_sylls list variable to prevent UnboundLocalError
        sig_sylls = []

        # Get current dataFrame to plot
        df = self.df.fillna(0)

        # Handle names to query DataFrame with
        stat = self.dropdown_mapping[stat.lower()]
        sortby = self.dropdown_mapping[sort.lower()]
        thresh = self.dropdown_mapping[thresh.lower()]
<<<<<<< HEAD
=======

        # get significant syllables for 2 group difference
        sig_sylls = []
        if len(df.group.unique()) > 1:
            intersect_sig_syllables = run_kruskal(df, statistic=stat, max_syllable=self.max_sylls)[2]
>>>>>>> 4c9c4676

        # Get selected syllable sorting
        if sort.lower() == 'difference':
            # display Text for groups to input experimental groups
            ordering = sort_syllables_by_stat_difference(df, ctrl_group, exp_group, stat=stat)
<<<<<<< HEAD

            # run selected hypothesis test
            if ctrl_group != exp_group:
                sig_sylls = self.run_selected_hypothesis_test(hyp_test, stat, ctrl_group, exp_group)

=======
            if ctrl_group != exp_group:
                try:
                    sig_sylls = intersect_sig_syllables[(ctrl_group, exp_group)]
                except KeyError:
                    sig_sylls = intersect_sig_syllables[(exp_group, ctrl_group)]
>>>>>>> 4c9c4676
        elif sort.lower() == 'similarity':
            ordering = self.results['leaves']
        elif sort.lower() != 'usage':
            ordering, _ = sort_syllables_by_stat(df, stat=sortby)
        else:
            ordering = range(len(df.syllable.unique()))

        # Handle selective display for whether mutation sort is selected
        if sort.lower() == 'difference':
            self.mutation_box.layout.display = "block"
            sort = f'Difference: {self.exp_dropdown.value} - {self.ctrl_dropdown.value}'
        else:
            self.mutation_box.layout.display = "none"

        # Handle selective display to select included sessions to graph
        if groupby == 'SessionName' or groupby == 'SubjectName':
            mean_df = df.copy()
            df = df[df[groupby].isin(self.session_sel.value)]
        else:
            mean_df = None

        # Compute cladogram if it does not already exist
        if self.cladogram is None:
            self.cladogram = graph_dendrogram(self, self.syll_info)
            self.results['cladogram'] = self.cladogram

        self.stat_fig = bokeh_plotting(df, stat, ordering, mean_df=mean_df, groupby=groupby, errorbar=errorbar,
                                       syllable_families=self.results, sort_name=sort, thresh=thresh, sig_sylls=sig_sylls)


class InteractiveTransitionGraph(TransitionGraphWidgets):
    '''

    Interactive transition graph class used to facilitate interactive graph generation
    and thresholding functionality.

    '''

    def __init__(self, model_path, index_path, info_path, df_path, max_sylls, plot_vertically, load_parquet):
        '''
        Initializes context variables

        Parameters
        ----------
        model_path (str): Path to trained model file
        index_path (str): Path to index file containing trained session metadata.
        info_path (str): Path to labeled syllable info file
        max_sylls (int): Maximum number of syllables to plot.
        '''

        super().__init__()

        self.model_path = model_path
        self.index_path = index_path
        self.info_path = info_path
        self.df_path = df_path
        self.max_sylls = max_sylls
        self.plot_vertically = plot_vertically

        # If user inputs load_parquet=True in main.py function label_syllables()
        # then the self.df_path will be set to the inputted df_path (pointing to a pre-existing parquet file)
        # to load the data from.
        if load_parquet:
            if df_path is not None:
                if not os.path.exists(df_path):
                    self.df_path = None
        else:
            # If load_parquet=False, self.df_path will be set to None to compute the DataFrame from scratch
            self.df_path = None

        # Load Model
        self.model_fit = parse_model_results(model_path)

        # Load Index File
        self.sorted_index = get_sorted_index(index_path)

        if set(self.sorted_index['files']) != set(self.model_fit['metadata']['uuids']):
            print('Warning: Index file UUIDs do not match model UUIDs.')

        # Load and store transition graph data
        self.initialize_transition_data()

        self.set_range_widget_values()

        # Set color dropdown callback
        self.color_nodes_dropdown.observe(self.on_set_scalar, names='value')

        self.clear_button.on_click(self.clear_on_click)

        # Manage dropdown menu values
        self.scalar_dict = {
            'Default': 'speeds_2d',
            '2D velocity': 'speeds_2d',
            '3D velocity': 'speeds_3d',
            'Height': 'heights',
            'Distance to Center': 'dists'
        }

<<<<<<< HEAD
=======
    def clear_on_click(self, b=None):
        '''
        Clears the cell output

        Parameters
        ----------
        b (button click)

        Returns
        -------
        '''

        clear_output()

    def set_range_widget_values(self):
        '''
        After the dataset is initialized, the threshold range sliders' values will be set
         according to the standard deviations of the dataset.

        Returns
        -------
        '''

        # Update threshold range values
        edge_threshold_stds = int(np.max(self.trans_mats) / np.std(self.trans_mats))
        usage_threshold_stds = int(self.df['usage'].max() / self.df['usage'].std()) + 2
        speed_threshold_stds = int(self.df['velocity_2d_mm'].max() / self.df['velocity_2d_mm'].std()) + 2

        self.edge_thresholder.options = [float('%.3f' % (np.std(self.trans_mats) * i)) for i in
                                         range(edge_threshold_stds)]
        self.edge_thresholder.index = (1, edge_threshold_stds - 1)

        self.usage_thresholder.options = [float('%.3f' % (self.df['usage'].std() * i)) for i in
                                          range(usage_threshold_stds)]
        self.usage_thresholder.index = (0, usage_threshold_stds - 1)

        self.speed_thresholder.options = [float('%.3f' % (self.df['velocity_2d_mm'].std() * i)) for i in
                                          range(speed_threshold_stds)]
        self.speed_thresholder.index = (0, speed_threshold_stds - 1)

    def on_set_scalar(self, event):
        '''
        Updates the scalar threshold slider filter criteria according to the current node coloring.
        Changes the name of the slider as well.

        Parameters
        ----------
        event (dropdown event): User changes selected dropdown value

        Returns
        -------
        '''

        if event.new == 'Default' or event.new == '2D velocity':
            key = 'velocity_2d_mm'
            self.speed_thresholder.description = 'Threshold Nodes by 2D Velocity'
        elif event.new == '2D velocity':
            key = 'velocity_2d_mm'
            self.speed_thresholder.description = 'Threshold Nodes by 2D Velocity'
        elif event.new == '3D velocity':
            key = 'velocity_3d_mm'
            self.speed_thresholder.description = 'Threshold Nodes by 3D Velocity'
        elif event.new == 'Height':
            key = 'height_ave_mm'
            self.speed_thresholder.description = 'Threshold Nodes by Height'
        elif event.new == 'Distance to Center':
            key = 'dist_to_center_px'
            self.speed_thresholder.description = 'Threshold Nodes by Distance to Center'
        else:
            key = 'velocity_2d_mm'
            self.speed_thresholder.description = 'Threshold Nodes by 2D Velocity'

        scalar_threshold_stds = int(self.df[key].max() / self.df[key].std()) + 2
        self.speed_thresholder.options = [float('%.3f' % (self.df[key].std() * i)) for i in
                                          range(scalar_threshold_stds)]
        self.speed_thresholder.index = (0, scalar_threshold_stds - 1)

>>>>>>> 4c9c4676
    def compute_entropies(self, labels, label_group):
        '''
        Compute individual syllable entropy and transition entropy rates for all sessions with in a label_group.

        Parameters
        ----------
        labels (2d list): list of session syllable labels over time.
        label_group (list): list of groups computing entropies for.

        Returns
        -------
        '''

        self.incoming_transition_entropy, self.outgoing_transition_entropy = [], []

        for g in self.group:
            use_labels = [lbl for lbl, grp in zip(labels, label_group) if grp == g]

            self.incoming_transition_entropy.append(np.mean(transition_entropy(use_labels,
                                                    tm_smoothing=0,
                                                    truncate_syllable=self.max_sylls,
                                                    transition_type='incoming',
                                                    relabel_by='usage'), axis=0))

            self.outgoing_transition_entropy.append(np.mean(transition_entropy(use_labels,
                                                    tm_smoothing=0,
                                                    truncate_syllable=self.max_sylls,
                                                    transition_type='outgoing',
                                                    relabel_by='usage'), axis=0))

    def compute_entropy_differences(self):
        '''
        Computes cross group entropy/entropy-rate differences
         and casts them to OrderedDict objects

        Returns
        -------
        '''

        # Compute entropy + entropy rate differences
        for i in range(len(self.group)):
            for j in range(i + 1, len(self.group)):
                self.incoming_transition_entropy.append(self.incoming_transition_entropy[j] - self.incoming_transition_entropy[i])
                self.outgoing_transition_entropy.append(self.outgoing_transition_entropy[j] - self.outgoing_transition_entropy[i])

    def initialize_transition_data(self):
        '''
        Performs all necessary pre-processing to compute the transition graph data and
         syllable metadata to display via HoverTool.
        Stores the syll_info dict, groups to explore, maximum number of syllables, and
         the respective transition graphs and syllable scalars associated.

        Returns
        -------
        '''
        with warnings.catch_warnings():
            warnings.simplefilter('ignore')

            # Load Syllable Info
            self.syll_info = read_yaml(self.info_path)
            pbar=tqdm(self.syll_info.items())
            for _, value in pbar:
                value['crowd_movie_path'] = upload_public(value['crowd_movie_path'])

            # Get labels and optionally relabel them by usage sorting
            labels = self.model_fit['labels']

            # get max_sylls
            if self.max_sylls is None:
                self.max_sylls = len(self.syll_info)

            if self.df_path is not None:
                print('Loading parquet files')
                df = pd.read_parquet(self.df_path, engine='fastparquet')
            else:
                print('Syllable DataFrame not found. Creating new dataframe and computing syllable statistics...')
                df, _ = merge_labels_with_scalars(self.sorted_index, self.model_path)
            self.df = df

            # Get groups and matching session uuids
            label_group, _ = get_trans_graph_groups(self.model_fit)
            self.group = list(set(label_group))

            labels = relabel_by_usage(labels, count='usage')[0]

            self.compute_entropies(labels, label_group)

            # Compute usages and transition matrices
            self.trans_mats, self.usages = get_group_trans_mats(labels, label_group, self.group, self.max_sylls)
            self.df = self.df[self.df['syllable'] < self.max_sylls]
            self.df = self.df.groupby(['group', 'syllable'], as_index=False).mean()

            self.compute_entropy_differences()

    def interactive_transition_graph_helper(self, layout, scalar_color, edge_threshold, usage_threshold, speed_threshold):
        '''

        Helper function that generates all the transition graphs given the currently selected
        thresholding values, then displays them in a Jupyter notebook or web page.

        Parameters
        ----------
        layout (string)
        scalar_color (string)
        edge_threshold (tuple or ipywidgets.FloatRangeSlider): Transition probability range to include in graphs.
        usage_threshold (tuple or ipywidgets.FloatRangeSlider): Syllable usage range to include in graphs.
        speed_threshold (tuple or ipywidgets.FloatRangeSlider): Syllable speed range to include in graphs.

        Returns
        -------
        '''
        with warnings.catch_warnings():
            warnings.simplefilter('ignore')

            # Get graph node anchors
            anchor = 0
            # make a list of normalized usages
            usages = [normalize_usages(u) for u in self.usages]
            usages_anchor = usages[anchor]

            # Get anchored group scalars
            scalars = defaultdict(list)
            _scalar_map = {
                'speeds_2d': 'velocity_2d_mm',
                'speeds_3d': 'velocity_3d_mm',
                'heights': 'height_ave_mm',
                'dists': 'dist_to_center_px'
            }
            # loop thru each group and append a syllable -> scalar value mapping to collection above
            for g in self.group:
                group_df = self.df.query('group == @g').set_index('syllable')
                for new_scalar, old_scalar in _scalar_map.items():
                    scalars[new_scalar].append(dict(group_df[old_scalar]))

            key = self.scalar_dict.get(scalar_color, 'speeds_2d')
            scalar_anchor = scalars[key][anchor]

            usage_kwargs = {
                'usages': usages_anchor,
                'usage_threshold': usage_threshold
            }
            speed_kwargs = {
                'speeds': scalar_anchor,
                'speed_threshold': speed_threshold
            }

            # Create graph with nodes and edges
            ebunch_anchor, orphans = convert_transition_matrix_to_ebunch(
                self.trans_mats[anchor], self.trans_mats[anchor], edge_threshold=edge_threshold,
                keep_orphans=True, max_syllable=self.max_sylls, **usage_kwargs, **speed_kwargs)
            indices = [e[:-1] for e in ebunch_anchor]

            # Get graph anchor
            graph_anchor = convert_ebunch_to_graph(ebunch_anchor)

            pos = get_pos(graph_anchor, layout=layout, nnodes=self.max_sylls)

            # make transition graphs
            group_names = self.group.copy()

            # prepare transition graphs
            usages, group_names, _, _, _, graphs, scalars = make_transition_graphs(self.trans_mats,
                                                                                usages[:len(self.group)],
                                                                                self.group,
                                                                                group_names,
                                                                                pos=pos,
                                                                                indices=indices,
                                                                                orphans=orphans,
                                                                                edge_threshold=edge_threshold,
                                                                                arrows=True,
                                                                                scalars=scalars,
                                                                                usage_kwargs=usage_kwargs,
                                                                                speed_kwargs=speed_kwargs)

            # interactive plot transition graphs
            plot_interactive_transition_graph(graphs, pos, self.group,
                                            group_names, usages, self.syll_info,
                                            self.incoming_transition_entropy, self.outgoing_transition_entropy,
                                            scalars=scalars, scalar_color=scalar_color, plot_vertically=self.plot_vertically)<|MERGE_RESOLUTION|>--- conflicted
+++ resolved
@@ -13,10 +13,6 @@
 from collections import defaultdict
 from IPython.display import clear_output
 from ipywidgets import interactive_output
-<<<<<<< HEAD
-=======
-from moseq2_viz.model.stat import run_kruskal
->>>>>>> 4c9c4676
 from moseq2_viz.info.util import transition_entropy
 from moseq2_app.util import merge_labels_with_scalars
 from moseq2_viz.util import get_sorted_index, read_yaml
@@ -133,55 +129,9 @@
             'sessions': self.session_sel,
             'ctrl_group': self.ctrl_dropdown,
             'exp_group': self.exp_dropdown,
-<<<<<<< HEAD
             'hyp_test': self.hyp_test_dropdown,
             'thresh': self.thresholding_dropdown
         })
-=======
-            'thresh': self.thresholding_dropdown
-        })
-
-    def clear_on_click(self, b=None):
-        '''
-        Clears the cell output
-
-        Parameters
-        ----------
-        b (button click)
-
-        Returns
-        -------
-        '''
-
-        clear_output()
-        del self
-
-    def on_grouping_update(self, event):
-        '''
-        Updates the MultipleSelect widget upon selecting groupby == SubjectName or SessionName.
-        Hides it if groupby == group.
-
-        Parameters
-        ----------
-        event (user clicks new grouping)
-
-        Returns
-        -------
-        '''
-
-        if event.new == 'SessionName':
-            self.session_sel.layout.display = "flex"
-            self.session_sel.layout.align_items = 'stretch'
-            self.session_sel.options = self.session_names
-        elif event.new == 'SubjectName':
-            self.session_sel.layout.display = "flex"
-            self.session_sel.layout.align_items = 'stretch'
-            self.session_sel.options = self.subject_names
-        else:
-            self.session_sel.layout.display = "none"
-
-        self.session_sel.value = [self.session_sel.options[0]]
->>>>>>> 4c9c4676
 
     def compute_dendrogram(self):
         '''
@@ -197,15 +147,12 @@
                                     max_syllable=self.max_sylls,
                                     distances='ar[init]')['ar[init]']
 
-<<<<<<< HEAD
         # Finding the first syllable where the distance between 2 states is np.nan
         # If/when that np.nan syllable-pair distance is found,
         # the nan distances, including the following syllables, will be removed from the matrix X.
         # The reason why the matrix X is cut off upon finding the first np.nan distance is because the
         # syllables are already relabeled by usage, therefore if a syllable is reported to be not used, then
         # the subsequent syllables will also not be used.
-=======
->>>>>>> 4c9c4676
         is_missing = np.isnan(X)
         if is_missing.any():
             print('Existing model does not have equal amount of requested states.')
@@ -282,7 +229,6 @@
         # Since syllable usage is 0, the nan in scalars will be filled with 0
         self.df.fillna(0, inplace=True)
 
-<<<<<<< HEAD
     def run_selected_hypothesis_test(self, hyp_test_name, stat, ctrl_group, exp_group):
         '''
         Helper function that computes the significant syllables for a given pair of groups given
@@ -332,9 +278,6 @@
 
 
     def interactive_syll_stats_grapher(self, stat, sort, groupby, errorbar, sessions, ctrl_group, exp_group, hyp_test='KW & Dunn\'s', thresh='usage'):
-=======
-    def interactive_syll_stats_grapher(self, stat, sort, groupby, errorbar, sessions, ctrl_group, exp_group, thresh='usage'):
->>>>>>> 4c9c4676
         '''
         Helper function that is responsible for handling ipywidgets interactions and updating the currently
          displayed Bokeh plot.
@@ -365,32 +308,16 @@
         stat = self.dropdown_mapping[stat.lower()]
         sortby = self.dropdown_mapping[sort.lower()]
         thresh = self.dropdown_mapping[thresh.lower()]
-<<<<<<< HEAD
-=======
-
-        # get significant syllables for 2 group difference
-        sig_sylls = []
-        if len(df.group.unique()) > 1:
-            intersect_sig_syllables = run_kruskal(df, statistic=stat, max_syllable=self.max_sylls)[2]
->>>>>>> 4c9c4676
 
         # Get selected syllable sorting
         if sort.lower() == 'difference':
             # display Text for groups to input experimental groups
             ordering = sort_syllables_by_stat_difference(df, ctrl_group, exp_group, stat=stat)
-<<<<<<< HEAD
 
             # run selected hypothesis test
             if ctrl_group != exp_group:
                 sig_sylls = self.run_selected_hypothesis_test(hyp_test, stat, ctrl_group, exp_group)
 
-=======
-            if ctrl_group != exp_group:
-                try:
-                    sig_sylls = intersect_sig_syllables[(ctrl_group, exp_group)]
-                except KeyError:
-                    sig_sylls = intersect_sig_syllables[(exp_group, ctrl_group)]
->>>>>>> 4c9c4676
         elif sort.lower() == 'similarity':
             ordering = self.results['leaves']
         elif sort.lower() != 'usage':
@@ -489,86 +416,6 @@
             'Distance to Center': 'dists'
         }
 
-<<<<<<< HEAD
-=======
-    def clear_on_click(self, b=None):
-        '''
-        Clears the cell output
-
-        Parameters
-        ----------
-        b (button click)
-
-        Returns
-        -------
-        '''
-
-        clear_output()
-
-    def set_range_widget_values(self):
-        '''
-        After the dataset is initialized, the threshold range sliders' values will be set
-         according to the standard deviations of the dataset.
-
-        Returns
-        -------
-        '''
-
-        # Update threshold range values
-        edge_threshold_stds = int(np.max(self.trans_mats) / np.std(self.trans_mats))
-        usage_threshold_stds = int(self.df['usage'].max() / self.df['usage'].std()) + 2
-        speed_threshold_stds = int(self.df['velocity_2d_mm'].max() / self.df['velocity_2d_mm'].std()) + 2
-
-        self.edge_thresholder.options = [float('%.3f' % (np.std(self.trans_mats) * i)) for i in
-                                         range(edge_threshold_stds)]
-        self.edge_thresholder.index = (1, edge_threshold_stds - 1)
-
-        self.usage_thresholder.options = [float('%.3f' % (self.df['usage'].std() * i)) for i in
-                                          range(usage_threshold_stds)]
-        self.usage_thresholder.index = (0, usage_threshold_stds - 1)
-
-        self.speed_thresholder.options = [float('%.3f' % (self.df['velocity_2d_mm'].std() * i)) for i in
-                                          range(speed_threshold_stds)]
-        self.speed_thresholder.index = (0, speed_threshold_stds - 1)
-
-    def on_set_scalar(self, event):
-        '''
-        Updates the scalar threshold slider filter criteria according to the current node coloring.
-        Changes the name of the slider as well.
-
-        Parameters
-        ----------
-        event (dropdown event): User changes selected dropdown value
-
-        Returns
-        -------
-        '''
-
-        if event.new == 'Default' or event.new == '2D velocity':
-            key = 'velocity_2d_mm'
-            self.speed_thresholder.description = 'Threshold Nodes by 2D Velocity'
-        elif event.new == '2D velocity':
-            key = 'velocity_2d_mm'
-            self.speed_thresholder.description = 'Threshold Nodes by 2D Velocity'
-        elif event.new == '3D velocity':
-            key = 'velocity_3d_mm'
-            self.speed_thresholder.description = 'Threshold Nodes by 3D Velocity'
-        elif event.new == 'Height':
-            key = 'height_ave_mm'
-            self.speed_thresholder.description = 'Threshold Nodes by Height'
-        elif event.new == 'Distance to Center':
-            key = 'dist_to_center_px'
-            self.speed_thresholder.description = 'Threshold Nodes by Distance to Center'
-        else:
-            key = 'velocity_2d_mm'
-            self.speed_thresholder.description = 'Threshold Nodes by 2D Velocity'
-
-        scalar_threshold_stds = int(self.df[key].max() / self.df[key].std()) + 2
-        self.speed_thresholder.options = [float('%.3f' % (self.df[key].std() * i)) for i in
-                                          range(scalar_threshold_stds)]
-        self.speed_thresholder.index = (0, scalar_threshold_stds - 1)
-
->>>>>>> 4c9c4676
     def compute_entropies(self, labels, label_group):
         '''
         Compute individual syllable entropy and transition entropy rates for all sessions with in a label_group.
