--- conflicted
+++ resolved
@@ -30,60 +30,6 @@
 from scipy.spatial.distance import squareform
 from moseq2_viz.model.dist import get_behavioral_distance
 
-<<<<<<< HEAD
-def graph_dendrogram(obj, syll_info):
-    '''
-    Graphs the distance sorted dendrogram representing syllable neighborhoods. Distance sorting
-    is computed by processing the respective syllable AR matrices.
-
-    Parameters
-    ----------
-    obj (InteractiveSyllableStats object): Syllable Stats object containing syllable stat information.
-    syll_info (dict): dict object containing syllable numbers paired with dicts of their labels and descriptions.
-
-    Returns
-    -------
-    '''
-
-    ## Cladogram figure
-    cladogram = figure(title='Distance Sorted Syllable Dendrogram',
-                       width=850,
-                       height=500,
-                       output_backend="svg")
-
-    # Get distance sorted label ordering
-    labels = list(map(int, obj.results['ivl']))
-    sources = []
-    # Each (icoord, dcoord) pair represents a single branch in the dendrogram
-    for i, d in zip(obj.icoord, obj.dcoord):
-        tmp = list(zip(i, d))
-        lbls = []
-
-        # Get labels
-        for t in tmp:
-            if t[1] == 0:
-                lbls.append(labels[int(t[0])])
-            else:
-                lbls.append('')
-
-        # Set coordinate DataSource
-        source = ColumnDataSource(dict(x=i, y=d, labels=lbls))
-        sources.append(source)
-
-        # Draw glyphs
-        cladogram.line(x='x', y='y', source=source)
-
-    xtick_labels = [syll_info.get(lbl, {'label': ''})['label'] for lbl in labels]
-    xticks = [f'{lbl} - {num}' if len(lbl) > 0 else f'{num}' for num, lbl in zip(labels, xtick_labels)]
-
-    # Set x-axis ticks
-    cladogram.xaxis.ticker = FixedTicker(ticks=labels)
-    cladogram.xaxis.major_label_overrides = {i: str(l) for i, l in enumerate(list(xticks))}
-    cladogram.xaxis.major_label_orientation = np.pi / 4
-
-    return cladogram
-=======
->>>>>>> 8c2dbc10
 
 def colorscale(hexstr, scalefactor):
     """
