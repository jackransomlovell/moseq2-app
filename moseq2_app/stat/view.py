import random
import warnings
import itertools
import numpy as np
import pandas as pd
import networkx as nx
from collections import deque
from bokeh.layouts import column
from bokeh.layouts import gridplot
from bokeh.palettes import Spectral4
from bokeh.transform import linear_cmap
from bokeh.models.tickers import FixedTicker
from bokeh.palettes import Category10_10 as palette
from bokeh.plotting import figure, show, from_networkx
from bokeh.models import (ColumnDataSource, LabelSet, BoxSelectTool, Circle, ColorBar,
                          Legend, LegendItem, HoverTool, MultiLine, NodesAndLinkedEdges, TapTool, ColorPicker)

def graph_dendrogram(obj):
    '''
    Graphs the distance sorted dendrogram representing syllable neighborhoods. Distance sorting
    is computed by processing the respective syllable AR matrices.

    Parameters
    ----------
    obj (InteractiveSyllableStats object): Syllable Stats object containing syllable stat information.

    Returns
    -------
    '''

    ## Cladogram figure
    cladogram = figure(title='Distance Sorted Syllable Dendrogram',
                       width=850,
                       height=500,
                       output_backend="svg")

    # Show syllable info on hover
    cladogram.add_tools(HoverTool(tooltips=[('label', '@labels')]), TapTool(), BoxSelectTool())

    # Get distance sorted label ordering
    labels = list(map(int, obj.results['ivl']))
    sources = []

    # Each (icoord, dcoord) pair represents a single branch in the dendrogram
    for ii, (i, d) in enumerate(zip(obj.icoord, obj.dcoord)):
        d = list(map(lambda x: x, d))
        tmp = [[x, y] for x, y in zip(i, d)]
        lbls = []

        # Get labels
        for t in tmp:
            if t[1] == 0:
                lbls.append(labels[int(t[0])])
            else:
                lbls.append('')

        # Set coordinate DataSource
        source = ColumnDataSource(dict(x=i, y=d, labels=lbls))
        sources.append(source)

        # Draw glyphs
        cladogram.line(x='x', y='y', source=source)

    # Set x-axis ticks
    cladogram.xaxis.ticker = FixedTicker(ticks=labels)
    cladogram.xaxis.major_label_overrides = {i: str(l) for i, l in enumerate(labels)}

    return cladogram

def clamp(val, minimum=0, maximum=255):
    '''
    Caps the given R/G/B value to set min and max values

    https://thadeusb.com/weblog/2010/10/10/python_scale_hex_color/

    Parameters
    ----------
    val (float): value for given color tuple member
    minimum (int): min thresholding value
    maximum (int): max thresholding value

    Returns
    -------
    val (int): thresholded color tuple member
    '''

    if val < minimum:
        return minimum
    if val > maximum:
        return maximum
    return val

def colorscale(hexstr, scalefactor):
    """
    Scales a hex string by ``scalefactor``. Returns scaled hex string.

    To darken the color, use a float value between 0 and 1.
    To brighten the color, use a float value greater than 1.

    >>> colorscale("#DF3C3C", .5)
    #6F1E1E
    >>> colorscale("#52D24F", 1.6)
    #83FF7E
    >>> colorscale("#4F75D2", 1)
    #4F75D2
    """

    hexstr = hexstr.strip('#')

    if scalefactor < 0 or len(hexstr) != 6:
        return hexstr

    r, g, b = int(hexstr[:2], 16), int(hexstr[2:4], 16), int(hexstr[4:], 16)

    r = int(clamp(r * scalefactor))
    g = int(clamp(g * scalefactor))
    b = int(clamp(b * scalefactor))

    return "#%02x%02x%02x" % (r, g, b)

def get_ci_vect_vectorized(x, n_boots=10000, n_samp=None, function=np.nanmean, pct=5):
    if isinstance(x, pd.core.series.Series):
        x = x.values
    pct /= 2
    n_vals = len(x)
    if n_samp is None:
        n_samp = n_vals
    boots = function(x[np.random.choice(n_vals, size=(n_samp, n_boots))], axis=0)
    return np.percentile(boots, [pct, 100 - pct])

def draw_stats(fig, df, groups, colors, sorting, groupby, stat, errorbar, line_dash='solid'):
    '''
    Helper function to bokeh_plotting that iterates through the given DataFrame and plots the
    data grouped by some user defined column ('group', 'SessionName', 'SubjectName'), with the errorbars of their
    choice.

    Parameters
    ----------
    fig (bokeh figure): Figure to draw line plot glyphs on
    df (pd.DataFrame): DataFrame containing all relevant data to plot
    groups (list of str): List of group names to iterate by
    colors (list of str): List of group-corresponding colors to iterate by
    sorting (list of int): Pre-selected syllable index order
    groupby (str): string that indicates which DataFrame column is being grouped.
    stat (str): String that indicates the statistic that is being plotted.
    errorbar (str): String that indicates the type of error bars to be plotted.

    Returns
    -------
    pickers (list of ColorPickers): List of interactive color picker widgets to update the graph colors
    '''

    pickers = []
    for group, color in zip(groups, colors):
        df_group = df[df[groupby] == group]

        # Get resorted mean syllable data
        aux_df = df_group.groupby('syllable', as_index=False).mean().reindex(sorting)

        if errorbar == 'CI 95%':
            sem = df_group.groupby('syllable')[[stat]].sem().reindex(sorting)
            aux_sem = df_group.groupby('syllable', as_index=False).sem().reindex(sorting)
        # Get SEM values
        elif errorbar == 'SEM':
            sem = df_group.groupby('syllable')[[stat]].sem().reindex(sorting)
            aux_sem = df_group.groupby('syllable', as_index=False).sem().reindex(sorting)
        else:
            sem = df_group.groupby('syllable')[[stat]].std().reindex(sorting)
            aux_sem = df_group.groupby('syllable', as_index=False).std().reindex(sorting)

        if errorbar == 'CI 95%':
            errors = df_group.groupby('syllable')[stat].apply(get_ci_vect_vectorized).reindex(sorting)
            miny = [e[0] for e in errors]
            maxy = [e[1] for e in errors]
        else:
            miny = aux_df[stat] - sem[stat]
            maxy = aux_df[stat] + sem[stat]

        errs_x = [(i, i) for i in range(len(aux_df.index))]
        errs_y = [(min_y, max_y) for min_y, max_y in zip(miny, maxy)]

        # Get Labeled Syllable Information
        desc_data = df.groupby(['syllable', 'label', 'desc', 'crowd_movie_path'], as_index=False).mean()[
            ['syllable', 'label', 'desc', 'crowd_movie_path']].reindex(sorting)

        # Pack data into numpy arrays
        labels = desc_data['label'].to_numpy()
        desc = desc_data['desc'].to_numpy()
        cm_paths = desc_data['crowd_movie_path'].to_numpy()

        # stat data source
        source = ColumnDataSource(data=dict(
            x=range(len(aux_df.index)),
            y=aux_df[stat].to_numpy(),
            usage=aux_df['usage'].to_numpy(),
            speed_2d=aux_df['velocity_2d_mm'].to_numpy(),
            speed_3d=aux_df['velocity_3d_mm'].to_numpy(),
            height=aux_df['height_ave_mm'].to_numpy(),
            dist_to_center=aux_df['dist_to_center_px'].to_numpy(),
            sem=aux_sem[stat].to_numpy(),
            number=sem.index,
            label=labels,
            desc=desc,
            movies=cm_paths,
        ))

        # SEM data source
        err_source = ColumnDataSource(data=dict(
            x=errs_x,
            y=errs_y,
            usage=aux_sem['usage'].to_numpy(),
            speed_2d=aux_sem['velocity_2d_mm'].to_numpy(),
            speed_3d=aux_sem['velocity_3d_mm'].to_numpy(),
            height=aux_sem['height_ave_mm'].to_numpy(),
            dist_to_center=aux_sem['dist_to_center_px'].to_numpy(),
            sem=aux_sem[stat].to_numpy(),
            number=sem.index,
            label=labels,
            desc=desc,
            movies=cm_paths,
        ))

        # Draw glyphs
        line = fig.line('x', 'y', source=source, alpha=0.8, muted_alpha=0.1, line_dash=line_dash,
                        legend_label=group, color=color)
        circle = fig.circle('x', 'y', source=source, alpha=0.8, muted_alpha=0.1,
                            legend_label=group, color=color, size=6)

        tooltips = """
                    <div>
                        <div><span style="font-size: 12px; font-weight: bold;">syllable: @number{0}</span></div>
                        <div><span style="font-size: 12px;">usage: @usage{0.000}</span></div>
                        <div><span style="font-size: 12px;">2D velocity: @speed_2d{0.000} mm/s</span></div>
                        <div><span style="font-size: 12px;">3D velocity: @speed_3d{0.000} mm/s</span></div>
                        <div><span style="font-size: 12px;">Height: @height{0.000} mm</span></div>
                        <div><span style="font-size: 12px;">Distance to Center px: @dist_to_center{0.000}</span></div>
                        <div><span style="font-size: 12px;">group-error: +/- @sem{0.000}</span></div>
                        <div><span style="font-size: 12px;">label: @label</span></div>
                        <div><span style="font-size: 12px;">description: @desc</span></div>
                        <div>
                            <video
                                src="@movies"; height="260"; alt="@movies"; width="260"; preload="true";
                                style="float: left; type: "video/mp4"; "margin: 0px 15px 15px 0px;"
                                border="2"; autoplay loop
                            ></video>
                        </div>
                    </div>
                  """

        hover = HoverTool(renderers=[circle],
                          tooltips=tooltips,
                          point_policy='snap_to_data',
                          line_policy='nearest')
        fig.add_tools(hover)

        error_bars = fig.multi_line('x', 'y', source=err_source, alpha=0.8, muted_alpha=0.1, legend_label=group,
                                    color=color)

        if groupby == 'group':
            picker = ColorPicker(title=f"{group} Line Color")
            picker.js_link('color', line.glyph, 'line_color')
            picker.js_link('color', circle.glyph, 'fill_color')
            picker.js_link('color', circle.glyph, 'line_color')
            picker.js_link('color', error_bars.glyph, 'line_color')

            pickers.append(picker)

    return pickers

def bokeh_plotting(df, stat, sorting, mean_df=None, groupby='group', errorbar='SEM', syllable_families=None, sort_name='usage'):
    '''
    Generates a Bokeh plot with interactive tools such as the HoverTool, which displays
    additional syllable information and the associated crowd movie.

    Parameters
    ----------
    df (pd.DataFrame): Mean syllable statistic DataFrame.
    stat (str): Statistic to plot
    sorting (list): List of the current/selected syllable ordering
    groupby (str): Value to group data by. Either by unique group name, session name, or subject name.
    errorbar (str): Error bar type to display
    syllable_families (dict): dict containing cladogram figure
    sort_name (str): Syllable sorting name displayed in title.

    Returns
    -------
    p (bokeh figure): Displayed stat plot with optional color pickers.
    '''

    tools = 'pan, box_zoom, wheel_zoom, save, reset'

    # Instantiate Bokeh figure with the HoverTool data
    p = figure(title=f'Syllable {stat} Statistics - Sorted by {sort_name}',
               width=850,
               height=500,
               tools=tools,
               x_range=syllable_families['cladogram'].x_range,
               x_axis_label='Syllables',
               y_axis_label=f'{stat}',
               output_backend="svg")

    colors = itertools.cycle(palette)

    # Set grouping variable to plot separately
    if groupby == 'group':
        groups = list(df.group.unique())
        group_colors = colors
    else:
        groups = list(df[groupby].unique())
        tmp_groups = df[df[groupby].isin(groups)]

        sess_groups = []
        for s in groups:
            sess_groups.append(list(tmp_groups[tmp_groups[groupby] == s].group)[0])

        color_map = {}
        for i, g in enumerate(sess_groups):
            if g not in color_map.keys():
                color_map[g] = i

        group_color_map = {g: palette[color_map[g]] for g in sess_groups}
        group_colors = list(group_color_map.values())

        colors = [colorscale(group_color_map[sg], 0.5 + random.random()) for sg in sess_groups]

    if groupby != 'group':
        draw_stats(p, mean_df, list(df.group.unique()), group_colors, sorting, 'group', stat, errorbar, line_dash='dashed')

    if list(sorting) == syllable_families['leaves']:
        pickers = draw_stats(p, df, list(df.group.unique()), group_colors, sorting, groupby, stat, errorbar)
    else:
        pickers = draw_stats(p, df, groups, colors, sorting, groupby, stat, errorbar)

    # Get xtick labels
    label_df = df.groupby(['syllable', 'label'], as_index=False).mean().reindex(sorting)

    xtick_numbers = list(label_df['syllable'])
    xtick_labels = list(label_df['label'])
    xticks = [f'({num}) {lbl}' for num, lbl in zip(xtick_numbers, xtick_labels)]

    # Setting dynamics xticks
    p.xaxis.ticker = FixedTicker(ticks=list(sorting))
    p.xaxis.major_label_overrides = {i: str(l) for i, l in enumerate(list(xticks))}
    p.xaxis.major_label_orientation = np.pi / 4

    # Setting interactive legend
    p.legend.click_policy = "mute"
    p.legend.location = "top_right"

    output_grid = []
    if len(pickers) > 0:
        color_pickers = gridplot(pickers, ncols=2)
        output_grid.append(color_pickers)
    output_grid.append(p)

    graph_n_pickers = column(output_grid)

    ## Display
    show(graph_n_pickers)

    return p

def format_graphs(graphs, group):
    '''
    Formats multiple transition graphs to be stacked in vertical column-order with graph positions
    corresponding to the difference graphs.

    For example for 3 groups output would look like this:
    [ a  b-a c-a ]
    [    b   c-b ]
    [        c   ]

    Parameters
    ----------
    graphs (list): list of generated Bokeh figures.
    group (list): list of unique groups

    Returns
    -------
    formatted_plots (2D list): list of lists corresponding to rows of figures being plotted.
    '''

    # formatting plots into diagonal grid format
    ncols = len(group)

    group_grid = np.array([[None] * ncols] * ncols)

    # Draw main graphs on diagonal
    counter = 0
    for i in range(0, ncols):
        group_grid[i, i] = graphs[counter]
        counter += 1

    # Populate remainder of grid with network difference graphs
    for b in range(1, ncols):
        i = 0
        for j in range(b, ncols):
            group_grid[i, j] = graphs[counter]
            counter += 1
            i += 1

    # Use a rotating stack to align the grid difference plots in their appropriate row-column position
    for e, i in enumerate(range(ncols - 1, 1, -1)):
        col_items = deque(group_grid[:, i][::-1])

        for _ in range(e + 1):
            col_items.rotate(-1)

        tmp = list(col_items)
        # Moving empty plots to the bottom of the column list/beginning of the row list
        if None in tmp:
            tmp.append(tmp.pop(tmp.index(None)))

        group_grid[:, i] = tmp

    return list(group_grid)

def get_neighbors(graph, node_indices, group_name):
    '''
    Computes the incoming and outgoing syllable entropies, entropy rates, previous nodes and
     neighboring nodes for all the nodes included in node_indices.

    Parameters
    ----------
    graph (networkx DiGraph): Generated DiGraph to convert to Bokeh glyph and plot.
    node_indices (list): List of node indices included in the given graph
    group_name (str): Graph's group name.

    Returns
    -------
    prev_states (list): List of previous nodes for each node index in the graph.
    next_states (list): List of successor nodes/syllables for each node in the graph
    neighbor_edge_colors (list): List of colors determining whether an edge is incoming or outgoing from each node.
     Where orange = incoming, and purple = outgoing
    '''

    # get selected node neighboring edge colors
    neighbor_edge_colors = {}

    # get node directed neighbors
    prev_states, next_states = [], []

    for n in node_indices:
        try:
            # Get predecessor and neighboring states
            pred = np.array(list(graph.predecessors(n)))
            neighbors = np.array(list(graph.neighbors(n)))

            for p in pred:
                neighbor_edge_colors[(p, n)] = 'orange'

            for nn in neighbors:
                neighbor_edge_colors[(n, nn)] = 'purple'

            # Get predecessor and next state transition weights
            pred_weights = [graph.edges()[(p, n)]['weight'] for p in pred]
            next_weights = [graph.edges()[(n, p)]['weight'] for p in neighbors]

            # Get descending order of weights
            pred_sort_idx = np.argsort(pred_weights)[::-1]
            next_sort_idx = np.argsort(next_weights)[::-1]

            # Get transition likelihood-sorted previous and next states
            prev_states.append(pred[pred_sort_idx])
            next_states.append(neighbors[next_sort_idx])

        except nx.NetworkXError:
            # handle orphans
            print('missing', group_name, n)
            pass

    return prev_states, next_states, neighbor_edge_colors

def format_plot(plot):
    '''
    Turns off all major and minor x,y ticks on the transition plot graphs

    Parameters
    ----------
    plot (bokeh Plot): Current graph being generated

    Returns
    -------
    '''

    plot.xaxis.major_tick_line_color = None  # turn off x-axis major ticks
    plot.xaxis.minor_tick_line_color = None  # turn off x-axis minor ticks

    plot.yaxis.major_tick_line_color = None  # turn off y-axis major ticks
    plot.yaxis.minor_tick_line_color = None  # turn off y-axis minor ticks

    plot.xaxis.major_label_text_color = None  # turn off x-axis tick labels leaving space
    plot.yaxis.major_label_text_color = None  # turn off y-axis tick labels leaving space

def get_minmax_tp(edge_width, diff=False):
    '''
    Computes the min and max transition probabilities given the rescaled edge-widths.
    If diff = True, the function will return 4 variables: min/max for down and up-regulated syllables,

    Parameters
    ----------
    edge_width (dict): dict of syllables paired with drawn edge widths
    diff (bool): indicates whether to compute min/max transition probs. for up and down-regulated syllables.

    Returns
    -------
    min_tp (float): min transition probability (min_down_tp if diff=True)
    max_tp (float): max transition probability (max_down_tp if diff=True)
     if diff == True
    min_up_tp (float): min transition probability in up-regulated syllable
    max_up_tp (float): max transition probability in up-regulated syllable
    '''

    if not diff:
        try:
            min_tp = min(list(edge_width.values())) / 200
            max_tp = max(list(edge_width.values())) / 200
        except ValueError:
            # handle empty list
            min_tp, max_tp = 0, 0
        return min_tp, max_tp
    else:
        # get min/max down
        try:
            min_down_tp = min([e for e in edge_width.values() if e < 0]) / 350
            max_down_tp = max([e for e in edge_width.values() if e < 0]) / 350
        except ValueError:
            # empty list
            min_down_tp, max_down_tp = 0, 0

        # get min/max up
        try:
            min_up_tp = min([e for e in edge_width.values() if e > 0]) / 350
            max_up_tp = max([e for e in edge_width.values() if e > 0]) / 350
        except ValueError:
            min_up_tp, max_up_tp = 0, 0

        return min_down_tp, max_down_tp, min_up_tp, max_up_tp


def get_difference_legend_items(plot, edge_width, group_name):
    '''
    Creates the difference graph legend items with the min and max transition probabilities
     for both the up and down-regulated transition probabilities.

    Parameters
    ----------
    plot (bokeh.figure): Bokeh plot to add legend to.
    edge_width (dict): Dictionary of edge widths
    group_name (str): Difference graph title.

    Returns
    -------
    diff_items (list): List of LegendItem objects to display
    '''

    r_line = plot.line(line_color='red')
    b_line = plot.line(line_color='blue')

    r_circle = plot.circle(line_color='red', fill_color='white')
    b_circle = plot.circle(line_color='blue', fill_color='white')

    G1 = group_name.split('-')[0]

    min_down_tp, max_down_tp, min_up_tp, max_up_tp = get_minmax_tp(edge_width, diff=True)

    min_down_line = plot.line(line_color='blue', line_width=min_down_tp * 350)
    max_down_line = plot.line(line_color='blue', line_width=max_down_tp * 350)

    min_up_line = plot.line(line_color='red', line_width=min_up_tp * 350)
    max_up_line = plot.line(line_color='red', line_width=max_up_tp * 350)

    diff_main_items = [
        LegendItem(label=f"Up-regulated Usage in {G1}", renderers=[r_circle]),
        LegendItem(label=f"Down-regulated Usage in {G1}", renderers=[b_circle]),
        LegendItem(label=f"Up-regulated P(transition) in {G1}", renderers=[r_line]),
        LegendItem(label=f"Down-regulated P(transition) in {G1}", renderers=[b_line]),
    ]

    diff_width_items = [
        LegendItem(label=f"Min Up-regulated P(transition): {min_up_tp:.4f}", renderers=[min_up_line]),
        LegendItem(label=f"Max Up-regulated P(transition): {max_up_tp:.4f}", renderers=[max_up_line]),
        LegendItem(label=f"Min Down-regulated P(transition): {min_down_tp:.4f}", renderers=[min_down_line]),
        LegendItem(label=f"Max Down-regulated P(transition): {max_down_tp:.4f}", renderers=[max_down_line]),
    ]

    return diff_main_items, diff_width_items

def plot_interactive_transition_graph(graphs, pos, group, group_names, usages,
                                      syll_info, incoming_transition_entropy, outgoing_transition_entropy,
                                      scalars, scalar_color='default', plot_vertically=False, legend_loc='above'):
    '''

    Converts the computed networkx transition graphs to Bokeh glyph objects that can be interacted with
    and updated throughout run-time.

    Parameters
    ----------
    graphs (list of nx.DiGraphs): list of created networkx graphs.
    pos (nx.Layout): shared node position coordinates layout object.
    group (list): list of unique group names.
    group_names (list): list of names for all the generated transition graphs + difference graphs
    usages (list of OrdreredDicts): list of OrderedDicts containing syllable usages.
    syll_info (dict): dict of syllable label information to display with HoverTool
    scalars (dict): dict of syllable scalar information to display with HoverTool

    Returns
    -------
    '''

<<<<<<< HEAD
=======
    if plot_vertically:
        legend_loc = 'right'

    warnings.filterwarnings('ignore')

>>>>>>> 3a4b8254
    rendered_graphs, plots = [], []

    for i, graph in enumerate(graphs):

        node_indices = [n for n in graph.nodes if n in usages[i]]

        if len(plots) == 0:
            plot = figure(title=f"{group_names[i]}", x_range=(-1.2, 1.2), y_range=(-1.2, 1.2))
        else:
            # Connecting pan-zoom interaction across plots
            plot = figure(title=f"{group_names[i]}", x_range=plots[0].x_range, y_range=plots[0].y_range)

        format_plot(plot)

        tooltips = """
                        <div>
                            <div><span style="font-size: 12px; font-weight: bold;">syllable: @number{0}</span></div>
                            <div><span style="font-size: 12px;">label: @label</span></div>
                            <div><span style="font-size: 12px;">description: @desc</span></div>
                            <div><span style="font-size: 12px;">usage: @usage{0.000}</span></div>
                            <div><span style="font-size: 12px;">2D velocity: @speed_2d{0.000} mm/s</span></div>
                            <div><span style="font-size: 12px;">3D velocity: @speed_3d{0.000} mm/s</span></div>
                            <div><span style="font-size: 12px;">Height: @height{0.000} mm</span></div>
                            <div><span style="font-size: 12px;">Distance to Center px: @dist_to_center_px{0.000}</span></div>
                            <div><span style="font-size: 12px;">Entropy-In: @ent_in{0.000}</span></div>
                            <div><span style="font-size: 12px;">Entropy-Out: @ent_out{0.000}</span></div>
                            <div><span style="font-size: 12px;">Next Syllable: @next</span></div>
                            <div><span style="font-size: 12px;">Previous Syllable: @prev</span></div>
                            <div>
                                <video
                                    src="@movies"; height="260"; alt="@movies"; width="260"; preload="true";
                                    style="float: left; type: "video/mp4"; "margin: 0px 15px 15px 0px;"
                                    border="2"; autoplay loop
                                ></video>
                            </div>
                        </div>
                   """

        # adding interactive tools
        plot.add_tools(HoverTool(tooltips=tooltips, line_policy='interp'),
                       TapTool(),
                       BoxSelectTool())

        prev_states, next_states, neighbor_edge_colors = \
            get_neighbors(graph, node_indices, group_names[i])

        # edge colors for difference graphs
        if i >= len(group):
            edge_color = {e: 'red' if graph.edges()[e]['weight'] > 0 else 'blue' for e in graph.edges()}
            edge_width = {e: graph.edges()[e]['weight'] * 350 for e in graph.edges()}
        else:
            edge_color = {e: 'black' for e in graph.edges()}
            edge_width = {e: graph.edges()[e]['weight'] * 200 for e in graph.edges()}

        selected_edge_colors = {e: neighbor_edge_colors[e] for e in graph.edges()}

        # setting edge attributes
        nx.set_edge_attributes(graph, edge_color, "edge_color")
        nx.set_edge_attributes(graph, selected_edge_colors, "line_color")
        nx.set_edge_attributes(graph, edge_width, "edge_width")

        # get usages
        group_usage = [usages[i][j] for j in node_indices if j in usages[i]]

        # get speeds
        group_speed_2d = [scalars['speeds_2d'][i][j] for j in node_indices if j in scalars['speeds_2d'][i]]
        group_speed_3d = [scalars['speeds_3d'][i][j] for j in node_indices if j in scalars['speeds_3d'][i]]

        # get average height
        group_height = [scalars['heights'][i][j] for j in node_indices if j in scalars['heights'][i]]

        # get mean distances to bucket centers
        group_dist = [scalars['dists'][i][j] for j in node_indices if j in scalars['dists'][i]]

        # node colors for difference graphs
        if i >= len(group):
            node_color = {s: 'red' if usages[i][s] > 0 else 'blue' for s in node_indices}
            node_size = {s: max(15., 10 + abs(usages[i][s] * 500)) for s in node_indices}
        else:
            node_color = {s: 'red' for s in node_indices}
            node_size = {s: max(15., abs(usages[i][s] * 500)) for s in node_indices}

        # setting node attributes
        nx.set_node_attributes(graph, node_color, "node_color")
        nx.set_node_attributes(graph, node_size, "node_size")

        # create bokeh-fied networkx transition graph
        graph_renderer = from_networkx(graph, pos, scale=1, center=(0, 0))

        # getting hovertool info
        labels, descs, cm_paths = [], [], []

        for n in node_indices:
            labels.append(syll_info[n]['label'])
            descs.append(syll_info[n]['desc'])
            cm_paths.append(syll_info[n]['crowd_movie_path'])

        # setting common data source to display via HoverTool
        graph_renderer.node_renderer.data_source.add(node_indices, 'number')
        graph_renderer.node_renderer.data_source.add(labels, 'label')
        graph_renderer.node_renderer.data_source.add(descs, 'desc')
        graph_renderer.node_renderer.data_source.add(cm_paths, 'movies')
        graph_renderer.node_renderer.data_source.add(prev_states, 'prev')
        graph_renderer.node_renderer.data_source.add(next_states, 'next')
        graph_renderer.node_renderer.data_source.add(group_usage, 'usage')
        graph_renderer.node_renderer.data_source.add(group_speed_2d, 'speed_2d')
        graph_renderer.node_renderer.data_source.add(group_speed_3d, 'speed_3d')
        graph_renderer.node_renderer.data_source.add(group_height, 'height')
        graph_renderer.node_renderer.data_source.add(group_dist, 'dist_to_center_px')
        graph_renderer.node_renderer.data_source.add(incoming_transition_entropy[i], 'ent_in')
        graph_renderer.node_renderer.data_source.add(outgoing_transition_entropy[i], 'ent_out')

        text_color = 'white'

        # node interactions
        if scalar_color == '2D velocity' and len(group_speed_2d) > 0:
            fill_color = linear_cmap('speed_2d', "Spectral4", 0, max(group_speed_2d))
        elif scalar_color == '3D velocity' and len(group_speed_3d) > 0:
            fill_color = linear_cmap('speed_3d', "Spectral4", 0, max(group_speed_3d))
        elif scalar_color == 'Height' and len(group_height) > 0:
            fill_color = linear_cmap('height', "Spectral4", 0, max(group_height))
        elif scalar_color == 'Distance to Center' and len(group_dist) > 0:
            fill_color = linear_cmap('dist_to_center_px', "Spectral4", 0, max(group_dist))
        elif scalar_color == 'Entropy-In' and len(incoming_transition_entropy[i]) > 0:
            fill_color = linear_cmap('ent_in', "Spectral4", 0, max(incoming_transition_entropy[i]))
        elif scalar_color == 'Entropy-Out' and len(outgoing_transition_entropy[i]) > 0:
            fill_color = linear_cmap('ent_out', "Spectral4", 0, max(outgoing_transition_entropy[i]))
        else:
            fill_color = 'white'
            text_color = 'black'

        if fill_color != 'white':
            color_bar = ColorBar(color_mapper=fill_color['transform'], location=(0, 0))
            plot.add_layout(color_bar, 'below')

        graph_renderer.node_renderer.glyph = Circle(size='node_size', fill_color=fill_color, line_color='node_color')
        graph_renderer.node_renderer.selection_glyph = Circle(size='node_size', line_color='node_color', fill_color=fill_color)
        graph_renderer.node_renderer.nonselection_glyph = Circle(size='node_size', line_color='node_color', fill_color=fill_color)
        graph_renderer.node_renderer.hover_glyph = Circle(size='node_size', fill_color=Spectral4[1])

        # edge interactions
        graph_renderer.edge_renderer.glyph = MultiLine(line_color='edge_color', line_alpha=0.7,
                                                       line_width='edge_width', line_join='miter')
        graph_renderer.edge_renderer.selection_glyph = MultiLine(line_color='line_color', line_width='edge_width',
                                                                 line_join='miter', line_alpha=0.8, )
        graph_renderer.edge_renderer.nonselection_glyph = MultiLine(line_color='edge_color', line_alpha=0.0,
                                                                    line_width='edge_width', line_join='miter')
        ## Change line color to match difference colors
        graph_renderer.edge_renderer.hover_glyph = MultiLine(line_color='line_color', line_width=5,
                                                             line_join='miter', line_alpha=0.8)

        # selection policies
        graph_renderer.selection_policy = NodesAndLinkedEdges()
        graph_renderer.inspection_policy = NodesAndLinkedEdges()

        # added rendered graph to plot
        plot.renderers.append(graph_renderer)

        try:
            # get node positions
            if len(plots) == 0:
                x, y = zip(*graph_renderer.layout_provider.graph_layout.values())
                syllable = list(graph.nodes)
            else:
                new_layout = {k: rendered_graphs[0].layout_provider.graph_layout[k] for k in
                                graph_renderer.layout_provider.graph_layout}
                x, y = zip(*new_layout.values())
                syllable = [a if a in node_indices else '' for a in new_layout]
        except:
            x, y = [], []
            syllable = []

        # create DataSource for node info
        label_source = ColumnDataSource({'x': x,
                                         'y': y,
                                         'syllable': syllable
                                         })

        # create the LabelSet to render
        labels = LabelSet(x='x', y='y',
                          x_offset=-7, y_offset=-7,
                          text='syllable', source=label_source,
                          text_color=text_color, text_font_size="12px",
                          background_fill_color=None,
                          render_mode='canvas')

        # render labels
        plot.renderers.append(labels)

        o_line = plot.line(line_color='orange')
        p_line = plot.line(line_color='purple')

        min_tp, max_tp = get_minmax_tp(edge_width, diff=False)

        mink_line = plot.line(line_color='black', line_width=min_tp*200)
        maxk_line = plot.line(line_color='black', line_width=max_tp*200)

        group_items = [
            LegendItem(label="Incoming Transition", renderers=[o_line]),
            LegendItem(label="Outgoing Transition", renderers=[p_line]),
        ]

        info_items = [
            LegendItem(label=f"Min P(transition): {min_tp:.4f}", renderers=[mink_line]),
            LegendItem(label=f"Max P(transition): {max_tp:.4f}", renderers=[maxk_line]),
        ]

        if i >= len(group):
            diff_main_items, info_items = get_difference_legend_items(plot, edge_width, group_names[i])
            group_items += diff_main_items

        main_legend = Legend(items=group_items,
                             location='top_left',
                             border_line_color="black",
                             background_fill_color='white',
                             background_fill_alpha=0.7)

        info_legend = Legend(items=info_items,
                             location='bottom_left',
                             border_line_color="black",
                             background_fill_color='white',
                             background_fill_alpha=0.7)

        plot.renderers.append(main_legend)
        plot.renderers.append(info_legend)

        if not plot_vertically:
            plot.add_layout(main_legend, legend_loc)
            #plot.add_layout(info_legend, legend_loc)

        plots.append(plot)
        rendered_graphs.append(graph_renderer)

    ncols = None
    plot_width, plot_height = 550, 675
    if not plot_vertically:
        # Format grid of transition graphs
        formatted_plots = format_graphs(plots, group)
    else:
        formatted_plots = list(plots)
        ncols = 1
        plot_height, plot_width = 550, 550

    # Create Bokeh grid plot object
    gp = gridplot(formatted_plots, sizing_mode='scale_both', ncols=ncols, plot_width=plot_width, plot_height=plot_height)
    show(gp)<|MERGE_RESOLUTION|>--- conflicted
+++ resolved
@@ -608,14 +608,9 @@
     -------
     '''
 
-<<<<<<< HEAD
-=======
     if plot_vertically:
         legend_loc = 'right'
 
-    warnings.filterwarnings('ignore')
-
->>>>>>> 3a4b8254
     rendered_graphs, plots = [], []
 
     for i, graph in enumerate(graphs):
