--- conflicted
+++ resolved
@@ -65,11 +65,7 @@
         cladogram.line(x='x', y='y', source=source)
 
     xtick_labels = [syll_info.get(lbl, {'label': ''})['label'] for lbl in labels]
-<<<<<<< HEAD
-    xticks = [f'{num} - {lbl}' for num, lbl in zip(labels, xtick_labels)]
-=======
     xticks = [f'{lbl} - {num}' if len(lbl) > 0 else f'{num}' for num, lbl in zip(labels, xtick_labels)]
->>>>>>> ca32b6c5
 
     # Set x-axis ticks
     cladogram.xaxis.ticker = FixedTicker(ticks=labels)
@@ -580,11 +576,7 @@
 
     xtick_numbers = list(label_df['syllable'])
     xtick_labels = list(label_df['label'])
-<<<<<<< HEAD
-    xticks = [f'{lbl} - {num}' for num, lbl in zip(xtick_numbers, xtick_labels)]
-=======
     xticks = [f'{lbl} - {num}' if len(lbl) > 0 else f'{num}' for num, lbl in zip(xtick_numbers, xtick_labels)]
->>>>>>> ca32b6c5
 
     # Setting dynamics xticks
     p.xaxis.ticker = FixedTicker(ticks=list(sorting))
