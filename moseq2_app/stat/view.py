--- conflicted
+++ resolved
@@ -20,12 +20,7 @@
 from bokeh.plotting import figure, show, from_networkx
 from moseq2_app.stat.widgets import SyllableStatBokehCallbacks
 from bokeh.models import (ColumnDataSource, LabelSet, BoxSelectTool, Circle, ColorBar, RangeSlider, CustomJS, TextInput,
-<<<<<<< HEAD
-                          Legend, LegendItem, HoverTool, MultiLine, NodesAndLinkedEdges, TapTool, ColorPicker)
-from IPython.display import HTML
-=======
                           Legend, LegendItem, HoverTool, MultiLine, NodesAndLinkedEdges, TapTool)
->>>>>>> 49f193c5
 
 def graph_dendrogram(obj, syll_info):
     '''
