'''
Interactive ROI/Extraction Bokeh visualization functions.
'''
import os
import shutil
import numpy as np
import ipywidgets as widgets
from bokeh.models import Div
from bokeh.layouts import gridplot
from IPython.display import display
from bokeh.plotting import figure, show
from os.path import dirname, join, relpath, exists
from moseq2_extract.io.video import get_video_info
from IPython.display import HTML
try:
    from kora.drive import upload_public
except (ImportError, ModuleNotFoundError) as error:
    print(error)


def show_extraction(input_file, video_file):
    '''

    Visualization helper function to display manually triggered extraction.
    Function will facilitate visualization through creating a HTML div to display
    in a jupyter notebook or web page.

    Parameters
    ----------
    input_file (str): session name to display.
    video_file (str): path to video to display

    Returns
    -------
    output (ipywidgets.Output widget): HTML canvas where the video is being displayed.
    '''

    # Copy generated movie to temporary directory
    vid_dir = dirname(video_file)
    tmp_path = join(vid_dir, 'tmp', f'{np.random.randint(0, 99999)}_{os.path.basename(video_file)}')
    tmp_dirname = dirname(tmp_path)

    url = upload_public(video_file)

    if not exists(tmp_dirname):
        os.makedirs(tmp_dirname)

    if video_file != tmp_path:
        shutil.copy2(video_file, tmp_path)

    video_dims = get_video_info(tmp_path)['dims']

    video_div = f'''
                    <h2>{input_file}</h2>
                    <link rel="stylesheet" href="/nbextensions/google.colab/tabbar.css">
                    <video
                        src="{url}"; alt="{url}"; id="preview";                     
                        height="{video_dims[1]}"; width="{video_dims[0]}"; preload="auto";
                        style="float: center; type: "video/mp4"; margin: 0px 10px 10px 0px;
                        border="2"; autoplay controls loop>
                    </video>
                '''

    div = Div(text=video_div, style={'width': '100%', 'align-items': 'center', 'display': 'contents'})

    output = widgets.Output(layout=widgets.Layout(align_items='center', display='inline-block',
                                                  height='100%', width='100%'))
    with output:
        show(div)

    display(output)

    return output
<<<<<<< HEAD
=======

>>>>>>> 4c9c4676

def bokeh_plot_helper(bk_fig, image):
    '''

    Helper function that creates the Bokeh image gylphs in the
    created canvases/figures.

    Parameters
    ----------
    bk_fig (Bokeh figure): figure canvas to draw image/glyph on
    image (2D np.array): image to draw.

    Returns
    -------
    '''

    bk_fig.x_range.range_padding = bk_fig.y_range.range_padding = 0
    if isinstance(image, dict):
        bk_fig.image(source=image,
                     image='image',
                     x='x',
                     y='y',
                     dw='dw',
                     dh='dh',
                     palette="Viridis256")
    else:
        bk_fig.image(image=[image],
                     x=0,
                     y=0,
                     dw=image.shape[1],
                     dh=image.shape[0],
                     palette="Viridis256")


def plot_roi_results(sessionName, bground_im, roi, overlay, filtered_frames, depth_frames, fn):
    '''
    Main ROI plotting function that uses Bokeh to facilitate 3 interactive plots.
    Plots the background image, and an axis-connected plot of the ROI,
    and an independent plot of the thresholded background subracted segmented image.

    Parameters
    ----------
    sessionName (str): Name of session currently being plotted
    bground_im (2D np.array): Computed session background
    roi (2D np.array): Computed ROI based on given depth ranges
    overlay (2D np.array):
    filtered_frames (2D np.array):
    depth_frames (2D np.array):
    fn (int or ipywidget IntSlider): Current frame number to display

    Returns
    -------
    '''

    # set bokeh tools
    tools = 'pan, box_zoom, wheel_zoom, hover, reset'

    # Plot Background
    bg_fig = figure(title=f"{sessionName} - Background",
                    tools=tools,
                    tooltips=[("(x,y)", "($x{0.1f}, $y{0.1f})"), ("depth", "@image"), ('roi', '@roi')],
                    output_backend="webgl")

    data = dict(image=[bground_im],
                roi=[roi],
                x=[0],
                y=[0],
                dw=[bground_im.shape[1]],
                dh=[bground_im.shape[0]])

    bokeh_plot_helper(bg_fig, data)

    # plot overlayed roi
    overlay_fig = figure(title="Overlayed ROI",
                         x_range=bg_fig.x_range,
                         y_range=bg_fig.y_range,
                         tools=tools,
                         tooltips=[("(x,y)", "($x{0}, $y{0})"), ("depth", "@image")],
                         output_backend="webgl")

    bokeh_plot_helper(overlay_fig, overlay)

    # plot segmented frame
    segmented_fig = figure(title=f"Segmented Frame #{fn}",
                           tools=tools,
                           tooltips=[("(x,y)", "($x{0}, $y{0})"), ("height", "@image")],
                           output_backend="webgl")

    bokeh_plot_helper(segmented_fig, filtered_frames)

    # plot crop rotated frame
    cropped_fig = figure(title=f"Crop-Rotated Frame #{fn}",
                         tools=tools,
                         tooltips=[("(x,y)", "($x{0}, $y{0})"), ("height", "@image")],
                         output_backend="webgl")

    bokeh_plot_helper(cropped_fig, depth_frames)

    # Create 2x2 grid plot
    gp = gridplot([[bg_fig, overlay_fig],
                   [segmented_fig, cropped_fig]],
                  plot_width=350, plot_height=350)

    # Create Output widget object to center grid plot in view
    output = widgets.Output(layout=widgets.Layout(align_items='center'))
    with output:
        show(gp)

    # Display centered grid plot
    display(output)<|MERGE_RESOLUTION|>--- conflicted
+++ resolved
@@ -32,15 +32,12 @@
 
     Returns
     -------
-    output (ipywidgets.Output widget): HTML canvas where the video is being displayed.
     '''
 
     # Copy generated movie to temporary directory
     vid_dir = dirname(video_file)
     tmp_path = join(vid_dir, 'tmp', f'{np.random.randint(0, 99999)}_{os.path.basename(video_file)}')
     tmp_dirname = dirname(tmp_path)
-
-    url = upload_public(video_file)
 
     if not exists(tmp_dirname):
         os.makedirs(tmp_dirname)
@@ -71,10 +68,7 @@
     display(output)
 
     return output
-<<<<<<< HEAD
-=======
 
->>>>>>> 4c9c4676
 
 def bokeh_plot_helper(bk_fig, image):
     '''
