--- conflicted
+++ resolved
@@ -300,14 +300,9 @@
 
     try:
         outliers = EllipticEnvelope(random_state=0).fit_predict(mean_df[val_keys].to_numpy())
-<<<<<<< HEAD
-    except:
+    except Exception as e:
         # create a list of inlier list that matches the mean_df.index length
         outliers = [1] * len(mean_df.index)
-=======
-    except Exception as e:
-        outliers = [1]
->>>>>>> 4626a138
 
     # Get scalar anomalies based on quartile ranges
     for i, index in enumerate(mean_df.index):
@@ -461,28 +456,8 @@
         print(f'{bcolors.BOLD}{bcolors.UNDERLINE}Session: {session_name}; Subject: {subject_name} flags:{bcolors.ENDC}')
         for k1, v1 in print_dict[k].items():
             if k1 != 'metadata':
-<<<<<<< HEAD
                 # scalar anomaly flag
                 if v1:
-=======
-                if k1 in errors and isinstance(v1, float):
-                    t = 'Error'
-                    x = f'{k1} - {v1*100:.2f}%'
-                elif k1 == 'position_heatmap' and not isinstance(v1, bool):
-                    x = 'position heatmaps'
-                    t = 'Warning - Position Heatmap flag raised'
-                    try:
-                        plot_heatmap(v1, f'{session_name}_{subject_name}')
-                    except Exception as e:
-                        print(f'Could not plot heatmap: {session_name}_{subject_name}')
-                        pass
-                elif isinstance(v1, dict):
-                    t = 'Warning'
-                    if len(v1) > 0:
-                        x = list(v1.keys())
-                elif v1 == True:
-                    t = 'Warning'
->>>>>>> 4626a138
                     x = f'{k1} flag raised'
                     print(f'\t{bcolors.WARNING}Warning: {x}{bcolors.ENDC}')
                 # all the other flags
