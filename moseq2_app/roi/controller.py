'''

Interactive ROI detection and extraction preview functionalities. This module utilizes the widgets from
the widgets.py file to facilitate the real-time interaction.

'''

import gc
import os
import cv2
import bokeh
import warnings
import numpy as np
from math import isclose
from bokeh.io import show
from copy import deepcopy
import ruamel.yaml as yaml
from tqdm.auto import tqdm
import ipywidgets as widgets
from bokeh.models import Div, CustomJS, Slider
from moseq2_extract.io.image import write_image
from IPython.display import display, clear_output
from moseq2_app.gui.progress import get_session_paths
from moseq2_extract.extract.extract import extract_chunk
from moseq2_app.roi.widgets import InteractiveROIWidgets
from os.path import dirname, basename, join, relpath, abspath
from moseq2_app.roi.view import plot_roi_results, show_extraction
from moseq2_extract.extract.proc import apply_roi, threshold_chunk
from moseq2_extract.helpers.extract import process_extract_batches
from moseq2_extract.extract.proc import get_roi, get_bground_im_file
from moseq2_extract.io.video import (load_movie_data, get_video_info,
                                     get_movie_info, load_timestamps_from_movie)
from moseq2_extract.util import (get_bucket_center, get_strels, select_strel, read_yaml,
                                 set_bground_to_plane_fit, detect_and_set_camera_parameters,
<<<<<<< HEAD
                                 check_filter_sizes)

=======
                                 check_filter_sizes, graduate_dilated_wall_area)
try:
    from kora.drive import upload_public
except (ImportError, ModuleNotFoundError) as error:
    print(error)
>>>>>>> 4c9c4676

class InteractiveFindRoi(InteractiveROIWidgets):

    def __init__(self, data_path, config_file, session_config, compute_bgs=True, autodetect_depths=False, overwrite=False):
        '''

        Parameters
        ----------
        data_path (str): Path to base directory containing all sessions to test
        config_file (str): Path to main configuration file.
        session_config (str): Path to session-configuration file.
        compute_bgs (bool): Indicates whether to compute all the session backgrounds prior to app launch.
        overwrite (bool): if True, will overwrite the previously saved session_config.yaml file
        '''

        super().__init__()

        # main output gui to be reused
        self.main_out = None
        self.output = None

        self.autodetect_depths = autodetect_depths

        # Read default config parameters
        self.config_data = read_yaml(config_file)

        self.session_config = session_config

        # Update DropDown menu items
        self.sessions = get_session_paths(data_path)

        assert len(self.sessions) > 0, "No sessions were found in the provided base_dir"

        # Session selection dict key names
        self.keys = list(self.sessions.keys())

        self.session_parameters = {k: deepcopy(self.config_data) for k in self.keys}

        # Read individual session config if it exists
<<<<<<< HEAD
        if session_config is None:
            self.generate_session_config(session_config)
        elif not os.path.exists(session_config):
            self.generate_session_config(session_config)
        else:
            if os.path.exists(session_config) and not overwrite:
                if os.stat(session_config).st_size <= 0:
                    self.generate_session_config(session_config)

        self.session_parameters = read_yaml(session_config)

        # Extra check: Handle broken session config files and generate default session params from config_data
=======
        if session_config is not None:
            if os.path.exists(session_config) and not overwrite:
                if os.stat(session_config).st_size > 0:
                    self.session_parameters = read_yaml(session_config)
                else:
                    self.generate_session_config(session_config)
            else:
                self.generate_session_config(session_config)

        # Handle broken session config files
>>>>>>> 4c9c4676
        if self.session_parameters is None:
            self.session_parameters = {k: deepcopy(self.config_data) for k in self.keys}
        elif self.session_parameters == {}:
            self.session_parameters = {k: deepcopy(self.config_data) for k in self.keys}

        # add missing keys for newly found sessions
        if len(list(self.session_parameters.keys())) < len(self.keys):
            for key in self.keys:
                if key not in self.session_parameters:
                    self.session_parameters[key] = deepcopy(self.config_data)

        self.all_results = {}

        self.config_data['session_config_path'] = session_config
        self.config_data['config_file'] = config_file

        states = [0] * len(self.sessions.keys())

        c_base = int("1F534", base=16)
        options = list(self.sessions.keys())
        colored_options = ['{} {}'.format(chr(c_base + s), o) for s, o in zip(states, options)]

        # Set Initial List options
        self.checked_list.options = colored_options
        self.checked_list.value = colored_options[0]

        # Display validation indicator
        self.indicator_layout = widgets.Layout(display='flex',
                                               flex_flow='column',
                                               font_size='150%',
                                               align_items='center',
                                               width='100%')
        self.indicator = widgets.HTML(value="")

        # Set session select callback
        self.checked_list.observe(self.get_selected_session, names='value')

        # Update main configuration parameters
        self.minmax_heights.value = (self.config_data.get('min_height', 10), self.config_data.get('max_height', 100))
        self.dilate_iters.value = self.config_data.get('dilate_iterations', 0)
<<<<<<< HEAD
=======
        self.graduate_walls = self.config_data.get('graduate_walls', False)
>>>>>>> 4c9c4676

        if self.config_data.get('threads', 8) < 1:
            self.config_data['threads'] = 8

        for k in self.keys:
            self.session_parameters[k] = detect_and_set_camera_parameters(self.session_parameters[k], self.sessions[k])

        self.config_data = check_filter_sizes(self.config_data)
        self.config_data['pixel_areas'] = []
        self.config_data['autodetect'] = True
        self.config_data['detect'] = True
        if 'bg_roi_erode' not in self.config_data:
            self.config_data['bg_roi_erode'] = (1, 1)
        if 'bg_roi_dilate' not in self.config_data:
            self.config_data['bg_roi_dilate'] = (1, 1)

        if compute_bgs:
            self.compute_all_bgs()

    def generate_session_config(self, path):
<<<<<<< HEAD
=======
        '''
        Generates the default/initial session configuration file.

        Returns
        -------
        '''
        warnings.warn('Session configuration file was not found. Generating a new one.')

        # Generate session config file if it does not exist
        with open(path, 'w+') as f:
            yaml.safe_dump(self.session_parameters, f)

    def clear_on_click(self, b=None):
        '''
        Clears the cell output

        Parameters
        ----------
        b (button click): User clicks Clear Button.

        Returns
        -------
        '''
        bokeh.io.curdoc().clear()
        bokeh.io.state.State().reset()
        bokeh.io.reset_output()
        clear_output()
        del self

    def get_selected_session(self, event):
>>>>>>> 4c9c4676
        '''
        Generates the default/initial session configuration file.

        Returns
        -------
        '''
<<<<<<< HEAD
        warnings.warn('Session configuration file was not found. Generating a new one.')

        # Generate session config file if it does not exist
        with open(path, 'w+') as f:
            yaml.safe_dump(self.session_parameters, f)
=======

        if event.old.split(' ')[1] != event.new.split(' ')[1]:
            self.checked_list.value = event.new

            gc.collect()
            bokeh.io.curdoc().clear()
            bokeh.io.state.State().reset()
            bokeh.io.reset_output()
            bokeh.io.output_notebook(hide_banner=True)
            clear_output(wait=True)
            self.main_out = None

            self.config_data['detect'] = True
            if self.autodetect_depths:
                self.config_data['autodetect'] = True
            self.interactive_find_roi_session_selector(self.checked_list.value)
>>>>>>> 4c9c4676

    def compute_all_bgs(self):
        '''
        Computes all the background images before displaying the app to speed up user interaction.

        Returns
        -------
        '''

        for s, p in tqdm(self.sessions.items(), total=len(self.sessions.keys()), desc='Computing backgrounds'):
            try:
<<<<<<< HEAD
                # finfo is a key that points to a dict that contains the following keys:
                # ['file', 'dims', 'fps', 'nframes']. These are determined from moseq2-extract.io.video.get_video_info()
=======
>>>>>>> 4c9c4676
                if 'finfo' not in self.session_parameters[s]:
                    self.session_parameters[s]['finfo'] = get_movie_info(p)
                    if p.endswith('.mkv'):
                        self.session_parameters[s]['timestamps'] = load_timestamps_from_movie(p,
                                                                                              threads=self.config_data['threads'],
                                                                                              mapping=self.config_data.get('mapping', 'DEPTH'))
                        self.session_parameters[s]['finfo']['nframes'] = len(self.session_parameters[s]['timestamps'])

                # Compute background image; saving the image to a file
                self.session_parameters[s].pop('output_dir', None)
                get_bground_im_file(p, **self.session_parameters[s], output_dir=None)
            except:
                # Print error if an issue arises
                display(f'Error, could not compute background for session: {s}.')
                pass

<<<<<<< HEAD
=======
    def extract_button_clicked(self, b=None):
        '''
        Updates the true depth autodetection parameter
         such that the true depth is autodetected for each found session

        Parameters
        ----------
        b (ipywidgets Button): Button click event.

        Returns
        -------
        '''
        # clear_output(wait=True)
        # display(self.clear_button, self.ui_tools)
        # display(self.main_out)
        self.get_extraction(self.curr_session, self.curr_bground_im, self.curr_results['roi'])

    def mark_passing_button_clicked(self, b=None):
        '''
        Callback function that sets the current session as Passing. The indicator will still remain Flagged if the
        segmented frame or the crop-rotated frame are not appearing.

        Parameters
        ----------
        b (ipywidgets event): Button click

        Returns
        -------

        '''

        self.curr_results['flagged'] = False
        self.curr_results['ret_code'] = "0x1f7e2"

        # Update checked list
        self.config_data['pixel_areas'].append(self.curr_results['counted_pixels'])
        self.indicator.value = '<center><h2><font color="green";>Passing</h2></center>'

        self.update_checked_list(self.curr_results)

        # write ROI to correct path
        write_image(join(dirname(self.curr_session), 'proc', f'roi_00.tiff'), self.curr_results['roi'])

    def check_all_sessions(self, b=None):
        '''
        Callback function to run the ROI area comparison test on all the existing sessions.
        Saving their individual session parameter sets in the session_parameters dict in the process.
        Additionally updates the button styles to reflect the outcome.

        Parameters
        ----------
        b (button event): User click

        Returns
        -------
        '''

        self.check_all.description = 'Checking...'
        self.save_parameters.button_style = 'info'
        self.save_parameters.icon = ''

        self.test_all_sessions(self.sessions)

        # Handle button styles
        if all(list(self.all_results.values())) == False:
            self.check_all.button_style = 'success'
            self.check_all.icon = 'check'
        else:
            self.check_all.button_style = 'danger'
        self.check_all.description = 'Check All Sessions'

        self.save_parameters.layout = self.layout_visible

    def save_clicked(self, b=None):
        '''
        Callback function to save the current session_parameters dict into
        the file of their choice (given in the top-most wrapper function).

        Parameters
        ----------
        b (button event): User click

        Returns
        -------
        '''

        self.config_data.pop('timestamps', None)
        saved_areas = self.config_data.pop('pixel_areas', None)
        for k in self.session_parameters.keys():
            self.session_parameters[k].pop('timestamps', None)
            self.session_parameters[k].pop('pixel_areas', None)

        # Update main config file
        with open(self.config_data['config_file'], 'w+') as f:
            yaml.safe_dump(self.config_data, f)

        # Update session parameters
        with open(self.config_data['session_config_path'], 'w+') as f:
            yaml.safe_dump(self.session_parameters, f)

        self.save_parameters.button_style = 'success'
        self.save_parameters.icon = 'check'
        self.config_data['pixel_areas'] = saved_areas

    def update_minmax_config(self, event=None):
        '''
        Callback function to update config dict with current UI min/max height range values

        Parameters
        ----------
        event (ipywidget callback): Any user interaction.

        Returns
        -------
        '''

        self.config_data['min_height'] = self.minmax_heights.value[0]
        self.config_data['max_height'] = self.minmax_heights.value[1]
        self.config_data['detect'] = False

    def update_config_dr(self, event=None):
        '''
        Callback function to update config dict with current UI depth range values

        Parameters
        ----------
        event (ipywidget callback): Any user interaction.

        Returns
        -------
        '''

        self.config_data['detect'] = False

        self.config_data['bg_roi_depth_range'] = (int(self.bg_roi_depth_range.value[0]), int(self.bg_roi_depth_range.value[1]))

        self.session_parameters[self.keys[self.checked_list.index]]['bg_roi_depth_range'] = deepcopy(self.config_data['bg_roi_depth_range'])

    def update_config_di(self, event=None):
        '''
        Callback function to update config dict with current UI dilation iterations

        Parameters
        ----------
        event (ipywidget callback): Any user interaction.

        Returns
        -------
        '''

        self.config_data['dilate_iterations'] = int(self.dilate_iters.value)
        self.session_parameters[self.keys[self.checked_list.index]]['dilate_iterations'] = int(self.dilate_iters.value)
        self.config_data['detect'] = True

    def update_config_fr(self, event=None):
        '''
        Callback function to update config dict with current UI depth range values

        Parameters
        ----------
        event (ipywidget callback): Any user interaction.

        Returns
        -------
        '''

        self.config_data['frame_range'] = self.frame_range.value
        self.session_parameters[self.keys[self.checked_list.index]]['frame_range'] = self.frame_range.value
        self.config_data['detect'] = False

    def update_config_fn(self, event=None):
        '''
        Callback function to update config dict with current UI depth range values

        Parameters
        ----------
        event (ipywidget callback): Any user interaction.

        Returns
        -------
        '''

        self.config_data['frame_num'] = self.frame_num.value
        self.session_parameters[self.keys[self.checked_list.index]]['frame_num'] = self.frame_num.value
        self.config_data['detect'] = False

>>>>>>> 4c9c4676
    def test_all_sessions(self, session_dict):
        '''
        Helper function to test the current configurable UI values on all the
        sessions that were found.

        Parameters
        ----------
        session_dict (dict): dict of session directory names paired with their absolute paths.
        config_data (dict): ROI/Extraction configuration parameters.

        Returns
        -------
        all_results (dict): dict of session names and values used to indicate if a session was flagged,
        with their computed ROI for convenience.
        '''
        checked_options = list(self.checked_list.options)

        self.npassing = 0

        # test saved config data parameters on all sessions
        for i, (sessionName, sessionPath) in enumerate(session_dict.items()):
            if sessionName != self.curr_session:
<<<<<<< HEAD
                # finfo is a key that points to a dict that contains the following keys:
                # ['file', 'dims', 'fps', 'nframes']. These are determined from moseq2-extract.io.video.get_video_info()
=======
>>>>>>> 4c9c4676
                if 'finfo' not in self.session_parameters[sessionName]:
                    self.session_parameters[sessionName]['finfo'] = get_movie_info(sessionPath)

                if sessionPath.endswith('.mkv'):
                    self.session_parameters[sessionName]['timestamps'] = \
                        load_timestamps_from_movie(sessionPath, self.config_data['threads'],
                                                   self.config_data.get('mapping', 'DEPTH'))
                    self.session_parameters[sessionName]['finfo']['nframes'] = \
                        len(self.session_parameters[sessionName]['timestamps'])

                # Get background image for each session and test the current parameters on it
                self.session_parameters[sessionName].pop('output_dir', None)
                bground_im = get_bground_im_file(sessionPath, **self.session_parameters[sessionName])
                try:
                    sess_res = self.get_roi_and_depths(bground_im, sessionPath)
                except:
                    sess_res = {'flagged': True, 'ret_code': '0x1f534'}

                # Save session parameters if it is not flagged
                if not sess_res['flagged']:
                    self.npassing += 1

                # Update label
                self.checked_lbl.value = f'Sessions with Passing ROI Sizes: {self.npassing}/{len(self.checked_list.options)}'

                # Set index passing value
                checked_options[i] = f'{chr(int(sess_res["ret_code"], base=16))} {sessionName}'
                # Safely updating displayed list
                self.checked_list._initializing_traits_ = True
                self.checked_list.options = checked_options

                self.checked_list._initializing_traits_ = False

                # Updating progress
                self.all_results[sessionName] = sess_res['flagged']
                gc.collect()

        self.checked_list.value = checked_options[self.checked_list.index]

        if self.npassing == len(self.checked_list.options):
            self.save_clicked()
            self.message.value = 'All sessions passed and the config files have been saved.\n' \
                                 'You can now safely clear the output, and move to the "Extract All" cell.\n'
        else:
            tmp_message = 'Some sessions were flagged. Save the parameter set for the current passing sessions, \
             then find and save the correct set for the remaining sessions.\n'
            if self.autodetect_depths == False:
                tmp_message += ' Try Clearing the output, and rerunning the cell with autodetect_depths = True'
            self.message.value = tmp_message

    def interactive_find_roi_session_selector(self, session):
        '''
        First function that is called to find the current selected session's background
        and display the widget interface.

        Parameters
        ----------
        session (str or ipywidget DropDownMenu): path to chosen session.
        config_data (dict): ROI/Extraction configuration parameters

        Returns
        -------
        '''

        self.check_all.button_style = ''
        self.check_all.icon = ''
        self.message.value = ''

        # Get current session name to look up path
        self.formatted_key = session.split(' ')[1]
        curr_session_key = self.keys[self.checked_list.index]

        if self.formatted_key in self.keys:
            self.curr_session = self.sessions[self.formatted_key]

<<<<<<< HEAD
        # finfo is a key that points to a dict that contains the following keys:
        # ['file', 'dims', 'fps', 'nframes']. These are determined from moseq2-extract.io.video.get_video_info()
=======
>>>>>>> 4c9c4676
        if 'finfo' not in self.session_parameters[curr_session_key]:
            self.session_parameters[curr_session_key]['finfo'] = get_movie_info(self.curr_session)

        if self.curr_session.endswith('.mkv'):
            self.session_parameters[curr_session_key]['timestamps'] = \
                load_timestamps_from_movie(self.curr_session, threads=self.config_data['threads'],
                                           mapping=self.config_data.get('mapping', 'DEPTH'))
            self.session_parameters[curr_session_key]['finfo']['nframes'] = \
                len(self.session_parameters[curr_session_key]['timestamps'])

        # Update sliders with corresponding session's previously set values
        if not isinstance(self.session_parameters[curr_session_key]['bg_roi_depth_range'], str):
            self.bg_roi_depth_range.value = self.session_parameters[curr_session_key]['bg_roi_depth_range']
        self.minmax_heights.value = [self.session_parameters[curr_session_key]['min_height'],
                                     self.session_parameters[curr_session_key]['max_height']]
        self.dilate_iters.value = self.session_parameters[curr_session_key]['dilate_iterations']

        # Get background and display UI plots
        self.session_parameters[curr_session_key].pop('output_dir', None)
        self.curr_bground_im = get_bground_im_file(self.curr_session, **self.session_parameters[curr_session_key])

        if self.main_out is None:
            self.main_out = widgets.interactive_output(self.interactive_depth_finder, {
                                                                                   'minmax_heights': self.minmax_heights,
                                                                                   'fn': self.frame_num,
                                                                                   'dr': self.bg_roi_depth_range,
                                                                                   'di': self.dilate_iters
                                                                                  }
                                                   )

        # clear_output()
        display(self.clear_button, self.ui_tools)
        #display(self.main_out)
        gc.collect()


    def update_checked_list(self, results):
        '''
        Helper function to update the session selector passing indicators when a parameter test is run.

        Parameters
        ----------
        results (dict): ROI detection results dict containing the flag and return code to display.

        Returns
        -------
        '''

        curr_index = self.checked_list.index
        cur_val = list(self.checked_list.options)[curr_index].split(' ')
        checked_options = list(self.checked_list.options)

        # Update Checked List
        checked_options[curr_index] = f'{chr(int(results["ret_code"], base=16))} {cur_val[1]}'
        self.checked_list._initializing_traits_ = True
        self.checked_list.options = checked_options

        self.checked_list._initializing_traits_ = False
        self.checked_list.value = checked_options[curr_index]

    def interactive_depth_finder(self, minmax_heights, fn, dr, di):
        '''
        Interactive helper function that updates that views whenever the depth range or
        dilation iterations sliders are changed.
        At initial launch, it will auto-detect the depth estimation, then it will preserve the parameters
        across session changes.

        Parameters
        ----------
        session (str or ipywidget DropDownMenu): path to input file
        bground_im (2D np.array): Computed session background
        config_data (dict): Extraction configuration parameters
        dr (tuple or ipywidget IntRangeSlider): Depth range to capture
        di (int or ipywidget IntSlider): Dilation iterations

        Returns
        -------
        '''

        curr_session_key = self.keys[self.checked_list.index]

        self.save_parameters.button_style = 'primary'
        self.save_parameters.icon = 'none'

        # Autodetect reference depth range and min-max height values at launch
        if self.config_data['autodetect']:
            self.curr_results = self.get_roi_and_depths(self.curr_bground_im, self.curr_session)
            if not self.curr_results['flagged']:
                self.config_data['autodetect'] = False

            # Update the session flag result
            self.all_results[curr_session_key] = self.curr_results['flagged']

            # Set initial frame range tuple value
            self.session_parameters[curr_session_key]['frame_range'] = self.frame_range.value

            # Update sliders with corresponding session's autodetected values
            self.bg_roi_depth_range.value = self.session_parameters[curr_session_key]['bg_roi_depth_range']
            self.minmax_heights.value = [self.session_parameters[curr_session_key]['min_height'],
                                         self.session_parameters[curr_session_key]['max_height']]
        else:
            # Test updated parameters
            self.session_parameters[curr_session_key]['bg_roi_depth_range'] = (int(dr[0]), int(dr[1]))
            self.session_parameters[curr_session_key]['dilate_iterations'] = di

            if self.config_data['detect']:
                # Update the session flag result
                self.curr_results = self.get_roi_and_depths(self.curr_bground_im, self.curr_session)
                self.all_results[curr_session_key] = self.curr_results['flagged']

        # set indicator
        if self.curr_results['flagged']:
            self.indicator.value = '<center><h2><font color="red";>Flagged: Current ROI pixel area may be incorrect. If ROI is acceptable,' \
                                   ' Mark it as passing. Otherwise, change the depth range values.</h2></center>'
        else:
            self.indicator.value = '<center><h2><font color="green";>Passing</h2></center>'

        # Clear output to update view
        clear_output()

        # Display extraction validation indicator
        display(self.indicator)

        # display graphs
        self.prepare_data_to_plot(self.curr_results['roi'], minmax_heights, fn)

        gc.collect()

    def get_roi_and_depths(self, bground_im, session):
        '''
        Performs bucket centroid estimation to find the coordinates to use as the true depth value.
        The true depth will be used to estimate the background depth_range, then it will update the
        widget values in real time.

        Parameters
        ----------
        bground_im (2D np.array): Computed session background
        session (str): path to currently processed session
        config_data (dict): Extraction configuration parameters

        Returns
        -------
        results (dict): dict that contains computed information. E.g. its ROI, and if it was flagged.
        '''

        # initialize results dict
        curr_results = {'flagged': False,
                        'ret_code': "0x1f7e2"}

        curr_session_key = self.keys[self.checked_list.index]

        if self.config_data['autodetect']:
            # Get max depth as a thresholding limit (this would be the DTD if it already was computed)
            limit = np.max(bground_im)

            # Compute bucket distance thresholding value
            threshold_value = np.median(bground_im)
            self.session_parameters[curr_session_key]['bg_threshold'] = int(threshold_value)

            # Threshold image to find depth at bucket center: the true depth
            cX, cY = get_bucket_center(bground_im, limit, threshold=threshold_value)

            # True depth is at the center of the bucket
            self.true_depth = bground_im[cY][cX]
            self.session_parameters[curr_session_key]['true_depth'] = int(self.true_depth)

            # Get true depth range difference
            range_diff = 10 ** (len(str(int(self.true_depth))) - 1)

            # Center the depth ranges around the true depth
            bg_roi_range_min = int(self.true_depth - range_diff)
            bg_roi_range_max = int(self.true_depth + range_diff)

            self.session_parameters[curr_session_key]['bg_roi_depth_range'] = (bg_roi_range_min, bg_roi_range_max)

            if bg_roi_range_max > self.bg_roi_depth_range.max:
                self.bg_roi_depth_range.max = bg_roi_range_max + range_diff

        # Get relevant structuring elements
        strel_dilate = select_strel(self.config_data['bg_roi_shape'], tuple(self.config_data['bg_roi_dilate']))
        strel_erode = select_strel(self.config_data['bg_roi_shape'], tuple(self.config_data['bg_roi_erode']))

<<<<<<< HEAD
        # get the current background image
        self.session_parameters[curr_session_key].pop('output_dir', None)
        self.curr_bground_im = get_bground_im_file(self.curr_session, **self.session_parameters[curr_session_key])
=======
        if self.config_data['detect'] and self.graduate_walls and self.dilate_iters.value > 1:
            print('Graduating Background')
            self.session_parameters[curr_session_key].pop('output_dir', None)
            bground_im = get_bground_im_file(self.curr_session, **self.session_parameters[curr_session_key])
            self.curr_bground_im = graduate_dilated_wall_area(bground_im,
                                                              self.session_parameters[curr_session_key],
                                                              strel_dilate, join(dirname(session), 'proc'))
        else:
            self.session_parameters[curr_session_key].pop('output_dir', None)
            self.curr_bground_im = get_bground_im_file(self.curr_session, **self.session_parameters[curr_session_key])
>>>>>>> 4c9c4676

        try:
            # Get ROI
            rois, plane, bboxes, _, _, _ = get_roi(bground_im,
                                                   **self.session_parameters[curr_session_key],
                                                   strel_dilate=strel_dilate,
                                                   strel_erode=strel_erode,
                                                   get_all_data=True
                                                   )
        except ValueError:
            # bg depth range did not capture any area
<<<<<<< HEAD
            # flagged + ret_code are used to display a red circle in the session selector to indicate a failed
            # roi detection.
            curr_results['flagged'] = True
            curr_results['ret_code'] = "0x1f534"

            # setting the roi variable to 1's array to match the background image. This way,
            # bokeh will still have an image to display.
=======
            curr_results['flagged'] = True
            curr_results['ret_code'] = "0x1f534"
>>>>>>> 4c9c4676
            curr_results['roi'] = np.ones_like(self.curr_bground_im)
            self.update_checked_list(results=curr_results)
            return curr_results
        except Exception as e:
            # catching any remaining possible exceptions to preserve the integrity of the interactive GUI.
            print(e)
            curr_results['flagged'] = True
            curr_results['ret_code'] = "0x1f534"
            curr_results['roi'] = np.ones_like(self.curr_bground_im)
            self.update_checked_list(results=curr_results)
            return curr_results

        if self.config_data['use_plane_bground']:
            print('Using plane fit for background...')
            self.curr_bground_im = set_bground_to_plane_fit(bground_im, plane, join(dirname(session), 'proc'))

        if self.config_data['autodetect']:
            # Corresponds to a rough pixel area estimate
            r = float(cv2.countNonZero(rois[0].astype('uint8')))
            self.config_data['pixel_areas'].append(r)
            self.session_parameters[curr_session_key]['pixel_area'] = r
        else:
            # Corresponds to a rough pixel area estimate
            r = float(cv2.countNonZero(rois[0].astype('uint8')))
            self.session_parameters[curr_session_key]['pixel_area'] = r

<<<<<<< HEAD
        # initialize flag to check whether this session's ROI has a comparable number of pixels
        # to the previously viewed sessions.
        res = False

        # check if the current measured area is within is the current list of ROI areas
        for area in self.config_data.get('pixel_areas', []):
            # if the current session's ROI is smaller than all the previously checked sessions
            # by at least 500 square pixels. Then this session's ROI will be flagged
            if isclose(area, r, abs_tol=50e2):
=======
        res = False
        # check if the current measured area is within is the current list of ROI areas
        for area in self.config_data.get('pixel_areas', []):
            if isclose(area, r, abs_tol=50e2) or r > area:
>>>>>>> 4c9c4676
                res = True
                break

        if not res and (len(self.config_data.get('pixel_areas', [])) > 0):
            curr_results['flagged'] = True
            curr_results['ret_code'] = "0x1f534"
        else:
            # add accepted area size to
            self.config_data['pixel_areas'].append(r)

        # Save ROI
        curr_results['roi'] = rois[0]
        curr_results['counted_pixels'] = r
        self.update_checked_list(results=curr_results)
        gc.collect()

        return curr_results

    def get_extraction(self, input_file, bground_im, roi):
        '''
        Extracts selected frame range (with the currently set session parameters)
        and displays the extraction as a Bokeh HTML-embedded div.

        Parameters
        ----------
        input_file (str): Path to session to extract
        config_data (dict): Extraction configuration parameters.
        bground_im (2D np.array): Computed session background.
        roi (2D np.array): Computed Region of interest array to mask bground_im with.

        Returns
        -------
        '''

        curr_session_key = self.keys[self.checked_list.index]

        # Get structuring elements
        str_els = get_strels(self.config_data)

        # Get output path for extraction video
        output_dir = dirname(input_file)
        outpath = 'extraction_preview'
        view_path = join(output_dir, outpath + '.mp4')

        # Get frames to extract
        frame_batches = [range(self.frame_range.value[0], self.frame_range.value[1])]

        # Remove previous preview
        if os.path.exists(view_path):
            os.remove(view_path)

        # load chunk to display
        process_extract_batches(input_file, self.session_parameters[curr_session_key],
                                bground_im, roi, frame_batches,
                                str_els, view_path)

        # display extracted video as HTML Div using Bokeh
        if self.output is not None:
            self.output = None
        self.output = show_extraction(basename(dirname(input_file)), view_path)
        gc.collect()

    def prepare_data_to_plot(self, roi, minmax_heights, fn):
        '''
        Helper function that generates the display plots with the currently selected parameters,
         and checks if the min-max height parameters are acceptable, updating the success indicator if any
         issues arise.

        Parameters
        ----------
        input_file (str): Path to currently processed depth file
        bground_im (2D np.ndarray): Median depth image of the read video.
        roi (2D Boolean np.ndarray): Computed ROI representing the bucket floor
        minmax_heights (2-tuple): Min and max mouse heights to threshold from background subtracted image.
        fn (int): Frame index to display.

        Returns
        -------
        '''

        curr_session_key = self.keys[self.checked_list.index]

        # update adjusted min and max heights
        self.session_parameters[curr_session_key]['min_height'] = int(minmax_heights[0])
        self.session_parameters[curr_session_key]['max_height'] = int(minmax_heights[1])

        # prepare extraction metadatas
        str_els = get_strels(self.config_data)
        self.session_parameters[curr_session_key]['tracking_init_mean'] = None
        self.session_parameters[curr_session_key]['tracking_init_cov'] = None
        self.session_parameters[curr_session_key]['true_depth'] = int(self.true_depth)

        # get segmented frame
<<<<<<< HEAD
        raw_frames = load_movie_data(self.curr_session, 
                                    range(fn, fn + 30),
                                    **self.session_parameters[curr_session_key],
                                    frame_size=self.curr_bground_im.shape[::-1])

        # subtract background
        curr_frame = (self.curr_bground_im - raw_frames)
=======
        raw_frames = load_movie_data(self.curr_session,
                                    range(fn, fn + 30),
                                    **self.session_parameters[curr_session_key],
                                    frame_size=self.curr_bground_im.shape[::-1])
        if not self.config_data.get('graduate_walls', False):
            curr_frame = (self.curr_bground_im - raw_frames)
        else:
            mouse_on_edge = (self.curr_bground_im < self.true_depth) & (raw_frames < self.curr_bground_im)
            curr_frame = (self.curr_bground_im - raw_frames) * np.logical_not(mouse_on_edge) + \
                         (self.true_depth - raw_frames) * mouse_on_edge
>>>>>>> 4c9c4676

        # filter out regions outside of ROI
        try:
            filtered_frames = apply_roi(curr_frame, roi)[0].astype(self.config_data['frame_dtype'])

        except:
            # Display ROI error and flag
            filtered_frames = curr_frame.copy()[0]
            if not self.curr_results['flagged']:
                self.indicator.value = '<center><h2><font color="red";>Flagged: Could not apply ROI to loaded frames.</h2></center>'
                self.curr_results['flagged'] = True

        # filter for included mouse height range
        try:
            filtered_frames = threshold_chunk(filtered_frames, minmax_heights[0], minmax_heights[1])
        except:
            # Display min-max heights error and flag
            filtered_frames = curr_frame.copy()[0]
            if not self.curr_results['flagged']:
                self.indicator.value = '<center><h2><font color="red";>Flagged: Mouse Height threshold range is incorrect.</h2></center>'
                self.curr_results['flagged'] = True

        # Get overlayed ROI
        overlay = self.curr_bground_im.copy()
        overlay[roi != True] = 0

        # extract crop-rotated selected frame
        try:
            result = extract_chunk(**self.session_parameters[curr_session_key],
                                   **str_els,
                                   chunk=raw_frames.copy(),
                                   roi=roi,
                                   bground=self.curr_bground_im,
                                   )
        except:
            # Display error and flag
            result = {'depth_frames': np.zeros((1, self.config_data['crop_size'][0], self.config_data['crop_size'][1]))}

        if (result['depth_frames'] == np.zeros((1, self.config_data['crop_size'][0], self.config_data['crop_size'][1]))).all():
            if not self.curr_results['flagged']:
                self.indicator.value = '<center><h2><font color="red";>Flagged: Mouse Height threshold range is incorrect.</h2></center>'
                self.curr_results['flagged'] = True
        else:
            self.indicator.value = "<center><h2><font color='green';>Passing</h2></center>"
            self.curr_results['flagged'] = False

        if self.config_data.get('camera_type', 'kinect') == 'azure':
            # orienting preview images to match sample extraction
            display_bg = np.flip(self.curr_bground_im.copy(), 0)
            overlay = np.flip(overlay, 0) # overlayed roi
            filtered_frames = np.flip(filtered_frames, 0) # segmented
        else:
            display_bg = self.curr_bground_im

        # Make and display plots
        plot_roi_results(self.formatted_key, display_bg, roi, overlay, filtered_frames, result['depth_frames'][0], fn)
        gc.collect()

class InteractiveExtractionViewer:

    def __init__(self, data_path, flipped=False):
        '''

        Parameters
        ----------
        data_path (str): Path to base directory containing all sessions to test
        flipped (bool): indicates whether to show corrected flip videos
        '''

        self.sess_select = widgets.Dropdown(options=get_session_paths(data_path, extracted=True, flipped=flipped),
                                            description='Session:', disabled=False, continuous_update=True)

        self.clear_button = widgets.Button(description='Clear Output', disabled=False, tooltip='Close Cell Output')

        self.clear_button.on_click(self.clear_on_click)

    def clear_on_click(self, b=None):
        '''
        Clears the cell output

        Parameters
        ----------
        b (button click)

        Returns
        -------
        '''

        clear_output()

    def get_extraction(self, input_file):
        '''
        Returns a div containing a video object to display.

        Parameters
        ----------
        input_file (str): Path to session extraction video to view.

        Returns
        -------
        '''

        video_dims = get_video_info(input_file)['dims']
        url = upload_public(input_file)
        display('input file is',input_file)

        video_div = f'''
                        <h2>{input_file}</h2>
                        <link rel="stylesheet" href="/nbextensions/google.colab/tabbar.css">
                        <video
<<<<<<< HEAD
                            src="{relpath(input_file)}"; alt="{abspath(input_file)}"; id="preview";
=======
                            src="{url}"; alt="{url}"; id="preview";
>>>>>>> 4c9c4676
                            height="{video_dims[1]}"; width="{video_dims[0]}"; preload="auto";
                            style="float: center; type: "video/mp4"; margin: 0px 10px 10px 0px;
                            border="2"; autoplay controls loop>
                        </video>
                        <script>
                            document.querySelector('video').playbackRate = 0.1;
                        </script>
                     '''

        div = Div(text=video_div, style={'width': '100%', 'align-items': 'center', 'display': 'contents'})

        slider = Slider(start=0, end=4, value=1, step=0.1,
                             format="0[.]00", title=f"Playback Speed")

        callback = CustomJS(
            args=dict(slider=slider),
            code="""
                    document.querySelector('video').playbackRate = slider.value;
                 """
        )

        slider.js_on_change('value', callback)
        show(slider)
        show(div)<|MERGE_RESOLUTION|>--- conflicted
+++ resolved
@@ -32,16 +32,11 @@
                                      get_movie_info, load_timestamps_from_movie)
 from moseq2_extract.util import (get_bucket_center, get_strels, select_strel, read_yaml,
                                  set_bground_to_plane_fit, detect_and_set_camera_parameters,
-<<<<<<< HEAD
-                                 check_filter_sizes)
-
-=======
                                  check_filter_sizes, graduate_dilated_wall_area)
 try:
     from kora.drive import upload_public
 except (ImportError, ModuleNotFoundError) as error:
     print(error)
->>>>>>> 4c9c4676
 
 class InteractiveFindRoi(InteractiveROIWidgets):
 
@@ -81,7 +76,6 @@
         self.session_parameters = {k: deepcopy(self.config_data) for k in self.keys}
 
         # Read individual session config if it exists
-<<<<<<< HEAD
         if session_config is None:
             self.generate_session_config(session_config)
         elif not os.path.exists(session_config):
@@ -94,18 +88,6 @@
         self.session_parameters = read_yaml(session_config)
 
         # Extra check: Handle broken session config files and generate default session params from config_data
-=======
-        if session_config is not None:
-            if os.path.exists(session_config) and not overwrite:
-                if os.stat(session_config).st_size > 0:
-                    self.session_parameters = read_yaml(session_config)
-                else:
-                    self.generate_session_config(session_config)
-            else:
-                self.generate_session_config(session_config)
-
-        # Handle broken session config files
->>>>>>> 4c9c4676
         if self.session_parameters is None:
             self.session_parameters = {k: deepcopy(self.config_data) for k in self.keys}
         elif self.session_parameters == {}:
@@ -146,10 +128,6 @@
         # Update main configuration parameters
         self.minmax_heights.value = (self.config_data.get('min_height', 10), self.config_data.get('max_height', 100))
         self.dilate_iters.value = self.config_data.get('dilate_iterations', 0)
-<<<<<<< HEAD
-=======
-        self.graduate_walls = self.config_data.get('graduate_walls', False)
->>>>>>> 4c9c4676
 
         if self.config_data.get('threads', 8) < 1:
             self.config_data['threads'] = 8
@@ -170,8 +148,6 @@
             self.compute_all_bgs()
 
     def generate_session_config(self, path):
-<<<<<<< HEAD
-=======
         '''
         Generates the default/initial session configuration file.
 
@@ -184,56 +160,6 @@
         with open(path, 'w+') as f:
             yaml.safe_dump(self.session_parameters, f)
 
-    def clear_on_click(self, b=None):
-        '''
-        Clears the cell output
-
-        Parameters
-        ----------
-        b (button click): User clicks Clear Button.
-
-        Returns
-        -------
-        '''
-        bokeh.io.curdoc().clear()
-        bokeh.io.state.State().reset()
-        bokeh.io.reset_output()
-        clear_output()
-        del self
-
-    def get_selected_session(self, event):
->>>>>>> 4c9c4676
-        '''
-        Generates the default/initial session configuration file.
-
-        Returns
-        -------
-        '''
-<<<<<<< HEAD
-        warnings.warn('Session configuration file was not found. Generating a new one.')
-
-        # Generate session config file if it does not exist
-        with open(path, 'w+') as f:
-            yaml.safe_dump(self.session_parameters, f)
-=======
-
-        if event.old.split(' ')[1] != event.new.split(' ')[1]:
-            self.checked_list.value = event.new
-
-            gc.collect()
-            bokeh.io.curdoc().clear()
-            bokeh.io.state.State().reset()
-            bokeh.io.reset_output()
-            bokeh.io.output_notebook(hide_banner=True)
-            clear_output(wait=True)
-            self.main_out = None
-
-            self.config_data['detect'] = True
-            if self.autodetect_depths:
-                self.config_data['autodetect'] = True
-            self.interactive_find_roi_session_selector(self.checked_list.value)
->>>>>>> 4c9c4676
-
     def compute_all_bgs(self):
         '''
         Computes all the background images before displaying the app to speed up user interaction.
@@ -244,11 +170,8 @@
 
         for s, p in tqdm(self.sessions.items(), total=len(self.sessions.keys()), desc='Computing backgrounds'):
             try:
-<<<<<<< HEAD
                 # finfo is a key that points to a dict that contains the following keys:
                 # ['file', 'dims', 'fps', 'nframes']. These are determined from moseq2-extract.io.video.get_video_info()
-=======
->>>>>>> 4c9c4676
                 if 'finfo' not in self.session_parameters[s]:
                     self.session_parameters[s]['finfo'] = get_movie_info(p)
                     if p.endswith('.mkv'):
@@ -265,195 +188,6 @@
                 display(f'Error, could not compute background for session: {s}.')
                 pass
 
-<<<<<<< HEAD
-=======
-    def extract_button_clicked(self, b=None):
-        '''
-        Updates the true depth autodetection parameter
-         such that the true depth is autodetected for each found session
-
-        Parameters
-        ----------
-        b (ipywidgets Button): Button click event.
-
-        Returns
-        -------
-        '''
-        # clear_output(wait=True)
-        # display(self.clear_button, self.ui_tools)
-        # display(self.main_out)
-        self.get_extraction(self.curr_session, self.curr_bground_im, self.curr_results['roi'])
-
-    def mark_passing_button_clicked(self, b=None):
-        '''
-        Callback function that sets the current session as Passing. The indicator will still remain Flagged if the
-        segmented frame or the crop-rotated frame are not appearing.
-
-        Parameters
-        ----------
-        b (ipywidgets event): Button click
-
-        Returns
-        -------
-
-        '''
-
-        self.curr_results['flagged'] = False
-        self.curr_results['ret_code'] = "0x1f7e2"
-
-        # Update checked list
-        self.config_data['pixel_areas'].append(self.curr_results['counted_pixels'])
-        self.indicator.value = '<center><h2><font color="green";>Passing</h2></center>'
-
-        self.update_checked_list(self.curr_results)
-
-        # write ROI to correct path
-        write_image(join(dirname(self.curr_session), 'proc', f'roi_00.tiff'), self.curr_results['roi'])
-
-    def check_all_sessions(self, b=None):
-        '''
-        Callback function to run the ROI area comparison test on all the existing sessions.
-        Saving their individual session parameter sets in the session_parameters dict in the process.
-        Additionally updates the button styles to reflect the outcome.
-
-        Parameters
-        ----------
-        b (button event): User click
-
-        Returns
-        -------
-        '''
-
-        self.check_all.description = 'Checking...'
-        self.save_parameters.button_style = 'info'
-        self.save_parameters.icon = ''
-
-        self.test_all_sessions(self.sessions)
-
-        # Handle button styles
-        if all(list(self.all_results.values())) == False:
-            self.check_all.button_style = 'success'
-            self.check_all.icon = 'check'
-        else:
-            self.check_all.button_style = 'danger'
-        self.check_all.description = 'Check All Sessions'
-
-        self.save_parameters.layout = self.layout_visible
-
-    def save_clicked(self, b=None):
-        '''
-        Callback function to save the current session_parameters dict into
-        the file of their choice (given in the top-most wrapper function).
-
-        Parameters
-        ----------
-        b (button event): User click
-
-        Returns
-        -------
-        '''
-
-        self.config_data.pop('timestamps', None)
-        saved_areas = self.config_data.pop('pixel_areas', None)
-        for k in self.session_parameters.keys():
-            self.session_parameters[k].pop('timestamps', None)
-            self.session_parameters[k].pop('pixel_areas', None)
-
-        # Update main config file
-        with open(self.config_data['config_file'], 'w+') as f:
-            yaml.safe_dump(self.config_data, f)
-
-        # Update session parameters
-        with open(self.config_data['session_config_path'], 'w+') as f:
-            yaml.safe_dump(self.session_parameters, f)
-
-        self.save_parameters.button_style = 'success'
-        self.save_parameters.icon = 'check'
-        self.config_data['pixel_areas'] = saved_areas
-
-    def update_minmax_config(self, event=None):
-        '''
-        Callback function to update config dict with current UI min/max height range values
-
-        Parameters
-        ----------
-        event (ipywidget callback): Any user interaction.
-
-        Returns
-        -------
-        '''
-
-        self.config_data['min_height'] = self.minmax_heights.value[0]
-        self.config_data['max_height'] = self.minmax_heights.value[1]
-        self.config_data['detect'] = False
-
-    def update_config_dr(self, event=None):
-        '''
-        Callback function to update config dict with current UI depth range values
-
-        Parameters
-        ----------
-        event (ipywidget callback): Any user interaction.
-
-        Returns
-        -------
-        '''
-
-        self.config_data['detect'] = False
-
-        self.config_data['bg_roi_depth_range'] = (int(self.bg_roi_depth_range.value[0]), int(self.bg_roi_depth_range.value[1]))
-
-        self.session_parameters[self.keys[self.checked_list.index]]['bg_roi_depth_range'] = deepcopy(self.config_data['bg_roi_depth_range'])
-
-    def update_config_di(self, event=None):
-        '''
-        Callback function to update config dict with current UI dilation iterations
-
-        Parameters
-        ----------
-        event (ipywidget callback): Any user interaction.
-
-        Returns
-        -------
-        '''
-
-        self.config_data['dilate_iterations'] = int(self.dilate_iters.value)
-        self.session_parameters[self.keys[self.checked_list.index]]['dilate_iterations'] = int(self.dilate_iters.value)
-        self.config_data['detect'] = True
-
-    def update_config_fr(self, event=None):
-        '''
-        Callback function to update config dict with current UI depth range values
-
-        Parameters
-        ----------
-        event (ipywidget callback): Any user interaction.
-
-        Returns
-        -------
-        '''
-
-        self.config_data['frame_range'] = self.frame_range.value
-        self.session_parameters[self.keys[self.checked_list.index]]['frame_range'] = self.frame_range.value
-        self.config_data['detect'] = False
-
-    def update_config_fn(self, event=None):
-        '''
-        Callback function to update config dict with current UI depth range values
-
-        Parameters
-        ----------
-        event (ipywidget callback): Any user interaction.
-
-        Returns
-        -------
-        '''
-
-        self.config_data['frame_num'] = self.frame_num.value
-        self.session_parameters[self.keys[self.checked_list.index]]['frame_num'] = self.frame_num.value
-        self.config_data['detect'] = False
-
->>>>>>> 4c9c4676
     def test_all_sessions(self, session_dict):
         '''
         Helper function to test the current configurable UI values on all the
@@ -476,11 +210,8 @@
         # test saved config data parameters on all sessions
         for i, (sessionName, sessionPath) in enumerate(session_dict.items()):
             if sessionName != self.curr_session:
-<<<<<<< HEAD
                 # finfo is a key that points to a dict that contains the following keys:
                 # ['file', 'dims', 'fps', 'nframes']. These are determined from moseq2-extract.io.video.get_video_info()
-=======
->>>>>>> 4c9c4676
                 if 'finfo' not in self.session_parameters[sessionName]:
                     self.session_parameters[sessionName]['finfo'] = get_movie_info(sessionPath)
 
@@ -556,11 +287,8 @@
         if self.formatted_key in self.keys:
             self.curr_session = self.sessions[self.formatted_key]
 
-<<<<<<< HEAD
         # finfo is a key that points to a dict that contains the following keys:
         # ['file', 'dims', 'fps', 'nframes']. These are determined from moseq2-extract.io.video.get_video_info()
-=======
->>>>>>> 4c9c4676
         if 'finfo' not in self.session_parameters[curr_session_key]:
             self.session_parameters[curr_session_key]['finfo'] = get_movie_info(self.curr_session)
 
@@ -591,11 +319,9 @@
                                                                                   }
                                                    )
 
-        # clear_output()
         display(self.clear_button, self.ui_tools)
-        #display(self.main_out)
+        display(self.main_out)
         gc.collect()
-
 
     def update_checked_list(self, results):
         '''
@@ -734,7 +460,7 @@
             bg_roi_range_min = int(self.true_depth - range_diff)
             bg_roi_range_max = int(self.true_depth + range_diff)
 
-            self.session_parameters[curr_session_key]['bg_roi_depth_range'] = (bg_roi_range_min, bg_roi_range_max)
+            self.config_data['bg_roi_depth_range'] = (bg_roi_range_min, bg_roi_range_max)
 
             if bg_roi_range_max > self.bg_roi_depth_range.max:
                 self.bg_roi_depth_range.max = bg_roi_range_max + range_diff
@@ -743,22 +469,9 @@
         strel_dilate = select_strel(self.config_data['bg_roi_shape'], tuple(self.config_data['bg_roi_dilate']))
         strel_erode = select_strel(self.config_data['bg_roi_shape'], tuple(self.config_data['bg_roi_erode']))
 
-<<<<<<< HEAD
         # get the current background image
         self.session_parameters[curr_session_key].pop('output_dir', None)
         self.curr_bground_im = get_bground_im_file(self.curr_session, **self.session_parameters[curr_session_key])
-=======
-        if self.config_data['detect'] and self.graduate_walls and self.dilate_iters.value > 1:
-            print('Graduating Background')
-            self.session_parameters[curr_session_key].pop('output_dir', None)
-            bground_im = get_bground_im_file(self.curr_session, **self.session_parameters[curr_session_key])
-            self.curr_bground_im = graduate_dilated_wall_area(bground_im,
-                                                              self.session_parameters[curr_session_key],
-                                                              strel_dilate, join(dirname(session), 'proc'))
-        else:
-            self.session_parameters[curr_session_key].pop('output_dir', None)
-            self.curr_bground_im = get_bground_im_file(self.curr_session, **self.session_parameters[curr_session_key])
->>>>>>> 4c9c4676
 
         try:
             # Get ROI
@@ -770,7 +483,6 @@
                                                    )
         except ValueError:
             # bg depth range did not capture any area
-<<<<<<< HEAD
             # flagged + ret_code are used to display a red circle in the session selector to indicate a failed
             # roi detection.
             curr_results['flagged'] = True
@@ -778,15 +490,17 @@
 
             # setting the roi variable to 1's array to match the background image. This way,
             # bokeh will still have an image to display.
-=======
+            curr_results['roi'] = np.ones_like(self.curr_bground_im)
+            self.update_checked_list(results=curr_results)
+            return curr_results
+        except ValueError:
+            # bg depth range did not capture any area
             curr_results['flagged'] = True
             curr_results['ret_code'] = "0x1f534"
->>>>>>> 4c9c4676
             curr_results['roi'] = np.ones_like(self.curr_bground_im)
             self.update_checked_list(results=curr_results)
             return curr_results
         except Exception as e:
-            # catching any remaining possible exceptions to preserve the integrity of the interactive GUI.
             print(e)
             curr_results['flagged'] = True
             curr_results['ret_code'] = "0x1f534"
@@ -808,7 +522,12 @@
             r = float(cv2.countNonZero(rois[0].astype('uint8')))
             self.session_parameters[curr_session_key]['pixel_area'] = r
 
-<<<<<<< HEAD
+        res = False
+        # check if the current measured area is within is the current list of ROI areas
+        for area in self.config_data.get('pixel_areas', []):
+            if isclose(area, r, abs_tol=50e2) or r > area:
+                res = True
+                break
         # initialize flag to check whether this session's ROI has a comparable number of pixels
         # to the previously viewed sessions.
         res = False
@@ -818,15 +537,15 @@
             # if the current session's ROI is smaller than all the previously checked sessions
             # by at least 500 square pixels. Then this session's ROI will be flagged
             if isclose(area, r, abs_tol=50e2):
-=======
-        res = False
-        # check if the current measured area is within is the current list of ROI areas
-        for area in self.config_data.get('pixel_areas', []):
-            if isclose(area, r, abs_tol=50e2) or r > area:
->>>>>>> 4c9c4676
                 res = True
                 break
 
+        if not res and (len(self.config_data.get('pixel_areas', [])) > 0):
+            curr_results['flagged'] = True
+            curr_results['ret_code'] = "0x1f534"
+        else:
+            # add accepted area size to
+            self.config_data['pixel_areas'].append(r)
         if not res and (len(self.config_data.get('pixel_areas', [])) > 0):
             curr_results['flagged'] = True
             curr_results['ret_code'] = "0x1f534"
@@ -858,8 +577,6 @@
         -------
         '''
 
-        curr_session_key = self.keys[self.checked_list.index]
-
         # Get structuring elements
         str_els = get_strels(self.config_data)
 
@@ -917,7 +634,6 @@
         self.session_parameters[curr_session_key]['true_depth'] = int(self.true_depth)
 
         # get segmented frame
-<<<<<<< HEAD
         raw_frames = load_movie_data(self.curr_session, 
                                     range(fn, fn + 30),
                                     **self.session_parameters[curr_session_key],
@@ -925,7 +641,6 @@
 
         # subtract background
         curr_frame = (self.curr_bground_im - raw_frames)
-=======
         raw_frames = load_movie_data(self.curr_session,
                                     range(fn, fn + 30),
                                     **self.session_parameters[curr_session_key],
@@ -936,7 +651,6 @@
             mouse_on_edge = (self.curr_bground_im < self.true_depth) & (raw_frames < self.curr_bground_im)
             curr_frame = (self.curr_bground_im - raw_frames) * np.logical_not(mouse_on_edge) + \
                          (self.true_depth - raw_frames) * mouse_on_edge
->>>>>>> 4c9c4676
 
         # filter out regions outside of ROI
         try:
@@ -1047,11 +761,7 @@
                         <h2>{input_file}</h2>
                         <link rel="stylesheet" href="/nbextensions/google.colab/tabbar.css">
                         <video
-<<<<<<< HEAD
-                            src="{relpath(input_file)}"; alt="{abspath(input_file)}"; id="preview";
-=======
                             src="{url}"; alt="{url}"; id="preview";
->>>>>>> 4c9c4676
                             height="{video_dims[1]}"; width="{video_dims[0]}"; preload="auto";
                             style="float: center; type: "video/mp4"; margin: 0px 10px 10px 0px;
                             border="2"; autoplay controls loop>
