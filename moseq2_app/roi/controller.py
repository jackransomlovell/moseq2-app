'''

Interactive ROI detection and extraction preview functionalities. This module utilizes the widgets from
the widgets.py file to facilitate the real-time interaction.

'''

import io
import base64
from bokeh.io import show
import ipywidgets as widgets
from bokeh.models import Div, CustomJS, Slider
from IPython.display import clear_output
from moseq2_app.gui.progress import get_session_paths
<<<<<<< HEAD
from moseq2_extract.extract.extract import extract_chunk
from moseq2_app.roi.widgets import InteractiveROIWidgets
from os.path import dirname, basename, join, relpath, abspath
from moseq2_app.roi.view import plot_roi_results, show_extraction
from moseq2_extract.extract.proc import apply_roi, threshold_chunk
from moseq2_extract.helpers.extract import process_extract_batches
from moseq2_extract.extract.proc import get_roi, get_bground_im_file
from moseq2_extract.io.video import (load_movie_data, get_video_info,
                                     get_movie_info, load_timestamps_from_movie)
from moseq2_extract.util import (get_bucket_center, get_strels, select_strel, read_yaml,
                                 set_bground_to_plane_fit, detect_and_set_camera_parameters,
                                 check_filter_sizes, graduate_dilated_wall_area)
try:
    from kora.drive import upload_public
except (ImportError, ModuleNotFoundError) as error:
    print(error)

class InteractiveFindRoi(InteractiveROIWidgets):

    def __init__(self, data_path, config_file, session_config, compute_bgs=True, autodetect_depths=True, overwrite=False):
        '''

        Parameters
        ----------
        data_path (str): Path to base directory containing all sessions to test
        config_file (str): Path to main configuration file.
        session_config (str): Path to session-configuration file.
        compute_bgs (bool): Indicates whether to compute all the session backgrounds prior to app launch.
        overwrite (bool): if True, will overwrite the previously saved session_config.yaml file
        '''

        super().__init__()

        # main output gui to be reused
        self.main_out = None
        self.output = None
        # Attribute to signifiy whether the object is running test all sessions
        # if self.in_test_all_sessions is False, each time checked list is changed, the bokeh plot gets updated
        # IF self.in_test_all_sessions is True, checked list changes won't refresh the bokeh plots
        self.in_test_all_sessions = False

        self.autodetect_depths = autodetect_depths

        # Read default config parameters
        self.config_data = read_yaml(config_file)

        self.session_config = session_config

        # Update DropDown menu items
        self.sessions = get_session_paths(data_path)

        assert len(self.sessions) > 0, "No sessions were found in the provided base_dir"

        # Session selection dict key names
        self.keys = list(self.sessions.keys())

        self.session_parameters = {k: deepcopy(self.config_data) for k in self.keys}

        # Read individual session config if it exists
        if session_config is None:
            self.generate_session_config(session_config)
        elif not os.path.exists(session_config):
            self.generate_session_config(session_config)
        else:
            if os.path.exists(session_config) and not overwrite:
                if os.stat(session_config).st_size <= 0:
                    self.generate_session_config(session_config)

        self.session_parameters = read_yaml(session_config)

        # Extra check: Handle broken session config files and generate default session params from config_data
        if self.session_parameters is None:
            self.session_parameters = {k: deepcopy(self.config_data) for k in self.keys}
        elif self.session_parameters == {}:
            self.session_parameters = {k: deepcopy(self.config_data) for k in self.keys}

        # add missing keys for newly found sessions
        if len(list(self.session_parameters.keys())) < len(self.keys):
            for key in self.keys:
                if key not in self.session_parameters:
                    self.session_parameters[key] = deepcopy(self.config_data)

        self.all_results = {}

        self.config_data['session_config_path'] = session_config
        self.config_data['config_file'] = config_file

        states = [0] * len(self.sessions.keys())

        c_base = int("1F534", base=16)
        options = list(self.sessions.keys())
        colored_options = ['{} {}'.format(chr(c_base + s), o) for s, o in zip(states, options)]

        # Set Initial List options
        self.checked_list.options = colored_options
        self.checked_list.value = colored_options[0]

        # Display validation indicator
        self.indicator_layout = widgets.Layout(display='flex',
                                               flex_flow='column',
                                               font_size='150%',
                                               align_items='center',
                                               width='100%')
        self.indicator = widgets.HTML(value="")

        # Set session select callback
        self.checked_list.observe(self.get_selected_session, names='value')

        # Update main configuration parameters
        self.minmax_heights.value = (self.config_data.get('min_height', 10), self.config_data.get('max_height', 100))
        self.dilate_iters.value = self.config_data.get('dilate_iterations', 0)

        if self.config_data.get('threads', 8) < 1:
            self.config_data['threads'] = 8

        for k in self.keys:
            self.session_parameters[k] = detect_and_set_camera_parameters(self.session_parameters[k], self.sessions[k])

        self.config_data = check_filter_sizes(self.config_data)
        self.config_data['pixel_areas'] = []
        self.config_data['autodetect'] = True
        self.config_data['detect'] = True
        if 'bg_roi_erode' not in self.config_data:
            self.config_data['bg_roi_erode'] = (1, 1)
        if 'bg_roi_dilate' not in self.config_data:
            self.config_data['bg_roi_dilate'] = (1, 1)

        if compute_bgs:
            self.compute_all_bgs()

    def generate_session_config(self, path):
        '''
        Generates the default/initial session configuration file.

        Returns
        -------
        '''
        warnings.warn('Session configuration file was not found. Generating a new one.')

        # Generate session config file if it does not exist
        with open(path, 'w+') as f:
            yaml.safe_dump(self.session_parameters, f)

    def compute_all_bgs(self):
        '''
        Computes all the background images before displaying the app to speed up user interaction.

        Returns
        -------
        '''

        for s, p in tqdm(self.sessions.items(), total=len(self.sessions.keys()), desc='Computing backgrounds'):
            try:
                # finfo is a key that points to a dict that contains the following keys:
                # ['file', 'dims', 'fps', 'nframes']. These are determined from moseq2-extract.io.video.get_video_info()
                self.session_parameters[s]['finfo'] = get_movie_info(p)
                if p.endswith('.mkv') and 'timestamps' not in self.session_parameters[s]:
                    self.session_parameters[s]['timestamps'] = load_timestamps_from_movie(p,
                                                                                            threads=self.config_data['threads'],
                                                                                            mapping=self.config_data.get('mapping', 'DEPTH'))
                    self.session_parameters[s]['finfo']['nframes'] = len(self.session_parameters[s]['timestamps'])

                # Compute background image; saving the image to a file
                self.session_parameters[s].pop('output_dir', None)
                get_bground_im_file(p, **self.session_parameters[s], output_dir=None)
            except:
                # Print error if an issue arises
                display(f'Error, could not compute background for session: {s}.')
                pass

    def test_all_sessions(self, session_dict):
        '''
        Helper function to test the current configurable UI values on all the
        sessions that were found.

        Parameters
        ----------
        session_dict (dict): dict of session directory names paired with their absolute paths.
        config_data (dict): ROI/Extraction configuration parameters.

        Returns
        -------
        all_results (dict): dict of session names and values used to indicate if a session was flagged,
        with their computed ROI for convenience.
        '''
        checked_options = list(self.checked_list.options)
        # Set self.in_test_all_session to True to prevent bokeh plot refreshing
        self.in_test_all_sessions = True

        self.npassing = 0

        # test saved config data parameters on all sessions
        for i, (sessionName, sessionPath) in enumerate(session_dict.items()):
            self.checked_list.index = i
            if sessionName != self.curr_session:
                # finfo is a key that points to a dict that contains the following keys:
                # ['file', 'dims', 'fps', 'nframes']. These are determined from moseq2-extract.io.video.get_video_info()
                if 'finfo' not in self.session_parameters[sessionName]:
                    self.session_parameters[sessionName]['finfo'] = get_movie_info(sessionPath)

                if sessionPath.endswith('.mkv'):
                    self.session_parameters[sessionName]['timestamps'] = \
                        load_timestamps_from_movie(sessionPath, self.config_data['threads'],
                                                   self.config_data.get('mapping', 'DEPTH'))
                    self.session_parameters[sessionName]['finfo']['nframes'] = \
                        len(self.session_parameters[sessionName]['timestamps'])

                # Get background image for each session and test the current parameters on it
                self.session_parameters[sessionName].pop('output_dir', None)
                # compute background for getting ROI
                bground_im = get_bground_im_file(sessionPath, **self.session_parameters[sessionName])
                try:
                    # self.config_data['true_depth'] returns a value if the user has interacted with the widget
                    if not self.session_parameters[sessionName].get('true_depth'):
                        # the self.config_data['autodetect'] need to be reset to True to detect the true depth value
                        self.config_data['autodetect'] = True
                    sess_res = self.get_roi_and_depths(bground_im, sessionPath)
                    # if roi doesn't fail
                    write_image(join(dirname(sessionPath), 'proc', 'roi_00.tiff'), sess_res['roi'])
                except Exception as e:
                    sess_res = {'flagged': True, 'ret_code': '0x1f534'}

                # Save session parameters if it is not flagged
                if not sess_res['flagged']:
                    self.npassing += 1

                # Update label
                self.checked_lbl.value = f'Sessions with Passing ROI Sizes: {self.npassing}/{len(self.checked_list.options)}'

                # Set index passing value
                checked_options[i] = f'{chr(int(sess_res["ret_code"], base=16))} {sessionName}'
                # Safely updating displayed list
                self.checked_list._initializing_traits_ = True
                self.checked_list.options = checked_options

                self.checked_list._initializing_traits_ = False

                # Updating progress
                self.all_results[sessionName] = sess_res['flagged']
                gc.collect()

        self.checked_list.value = checked_options[self.checked_list.index]

        if self.npassing == len(self.checked_list.options):
            self.save_clicked()
            self.message.value = 'All sessions passed and the config files have been saved.\n' \
                                 'You can now safely clear the output, and move to the "Extract All" cell.\n'
        else:
            tmp_message = 'Some sessions were flagged. Save the parameter set for the current passing sessions, \
             then find and save the correct set for the remaining sessions.\n'
            if self.autodetect_depths == False:
                tmp_message += ' Try Clearing the output, and rerunning the cell with autodetect_depths = True'
            self.message.value = tmp_message
        # set self.in_test_all_session back to False
        self.in_test_all_sessions = False

    def interactive_find_roi_session_selector(self, session):
        '''
        First function that is called to find the current selected session's background
        and display the widget interface.

        Parameters
        ----------
        session (str or ipywidget DropDownMenu): path to chosen session.
        config_data (dict): ROI/Extraction configuration parameters

        Returns
        -------
        '''

        self.check_all.button_style = ''
        self.check_all.icon = ''
        self.message.value = ''

        # Get current session name to look up path
        self.formatted_key = session.split(' ')[1]
        curr_session_key = self.keys[self.checked_list.index]

        if self.formatted_key in self.keys:
            self.curr_session = self.sessions[self.formatted_key]

        # finfo is a key that points to a dict that contains the following keys:
        # ['file', 'dims', 'fps', 'nframes']. These are determined from moseq2-extract.io.video.get_video_info()
        if 'finfo' not in self.session_parameters[curr_session_key]:
            self.session_parameters[curr_session_key]['finfo'] = get_movie_info(self.curr_session)

        if self.curr_session.endswith('.mkv'):
            self.session_parameters[curr_session_key]['timestamps'] = \
                load_timestamps_from_movie(self.curr_session, threads=self.config_data['threads'],
                                           mapping=self.config_data.get('mapping', 'DEPTH'))
            self.session_parameters[curr_session_key]['finfo']['nframes'] = \
                len(self.session_parameters[curr_session_key]['timestamps'])

        # Update sliders with corresponding session's previously set values
        if not isinstance(self.session_parameters[curr_session_key]['bg_roi_depth_range'], str):
            self.bg_roi_depth_range.value = self.session_parameters[curr_session_key]['bg_roi_depth_range']
        self.minmax_heights.value = [self.session_parameters[curr_session_key]['min_height'],
                                     self.session_parameters[curr_session_key]['max_height']]
        self.dilate_iters.value = self.session_parameters[curr_session_key]['dilate_iterations']

        # Get background and display UI plots
        self.session_parameters[curr_session_key].pop('output_dir', None)
        # this step compute bground.tiff
        self.curr_bground_im = get_bground_im_file(self.curr_session, **self.session_parameters[curr_session_key])

        # self.interactive_depth_finder is called each time there is an interaction
        if self.main_out is None:
            self.main_out = widgets.interactive_output(self.interactive_depth_finder, {
                                                                                   'minmax_heights': self.minmax_heights,
                                                                                   'fn': self.frame_num,
                                                                                   'dr': self.bg_roi_depth_range,
                                                                                   'di': self.dilate_iters
                                                                                  }
                                                   )

        display(self.clear_button, self.ui_tools)
        display(self.main_out)
        gc.collect()

    def update_checked_list(self, results):
        '''
        Helper function to update the session selector passing indicators when a parameter test is run.

        Parameters
        ----------
        results (dict): ROI detection results dict containing the flag and return code to display.

        Returns
        -------
        '''

        curr_index = self.checked_list.index
        cur_val = list(self.checked_list.options)[curr_index].split(' ')
        checked_options = list(self.checked_list.options)

        # Update Checked List
        checked_options[curr_index] = f'{chr(int(results["ret_code"], base=16))} {cur_val[1]}'
        self.checked_list._initializing_traits_ = True
        self.checked_list.options = checked_options

        self.checked_list._initializing_traits_ = False
        self.checked_list.value = checked_options[curr_index]

    def interactive_depth_finder(self, minmax_heights, fn, dr, di):
        '''
        Interactive helper function that updates that views whenever the depth range or
        dilation iterations sliders are changed.
        At initial launch, it will auto-detect the depth estimation, then it will preserve the parameters
        across session changes.

        Parameters
        ----------
        session (str or ipywidget DropDownMenu): path to input file
        bground_im (2D np.array): Computed session background
        config_data (dict): Extraction configuration parameters
        dr (tuple or ipywidget IntRangeSlider): Depth range to capture
        di (int or ipywidget IntSlider): Dilation iterations

        Returns
        -------
        '''

        curr_session_key = self.keys[self.checked_list.index]

        self.save_parameters.button_style = 'primary'
        self.save_parameters.icon = 'none'

        # Autodetect reference depth range and min-max height values at launch
        if self.config_data['autodetect']:
            self.curr_results = self.get_roi_and_depths(self.curr_bground_im, self.curr_session)
            if not self.curr_results['flagged']:
                self.config_data['autodetect'] = False

            # Update the session flag result
            self.all_results[curr_session_key] = self.curr_results['flagged']

            # Set initial frame range tuple value
            self.session_parameters[curr_session_key]['frame_range'] = self.frame_range.value

            # Update sliders with corresponding session's autodetected values
            self.bg_roi_depth_range.value = self.session_parameters[curr_session_key]['bg_roi_depth_range']
            self.minmax_heights.value = [self.session_parameters[curr_session_key]['min_height'],
                                         self.session_parameters[curr_session_key]['max_height']]
        else:
            # Test updated parameters
            self.session_parameters[curr_session_key]['bg_roi_depth_range'] = (int(dr[0]), int(dr[1]))
            self.session_parameters[curr_session_key]['dilate_iterations'] = di

            if self.config_data['detect']:
                # Update the session flag result
                self.curr_results = self.get_roi_and_depths(self.curr_bground_im, self.curr_session)
                self.all_results[curr_session_key] = self.curr_results['flagged']

        # display graphs
        self.prepare_data_to_plot(self.curr_results['roi'], minmax_heights, fn)

        gc.collect()

    def get_roi_and_depths(self, bground_im, session):
        '''
        Performs bucket centroid estimation to find the coordinates to use as the true depth value.
        The true depth will be used to estimate the background depth_range, then it will update the
        widget values in real time.

        Parameters
        ----------
        bground_im (2D np.array): Computed session background
        session (str): path to currently processed session
        config_data (dict): Extraction configuration parameters

        Returns
        -------
        results (dict): dict that contains computed information. E.g. its ROI, and if it was flagged.
        '''

        # initialize results dict
        curr_results = {'flagged': False,
                        'ret_code': "0x1f7e2"}

        curr_session_key = self.keys[self.checked_list.index]

        if self.config_data['autodetect']:
            # Get max depth as a thresholding limit (this would be the DTD if it already was computed)
            limit = np.max(bground_im)

            # Compute bucket distance thresholding value
            threshold_value = np.median(bground_im)
            self.session_parameters[curr_session_key]['bg_threshold'] = int(threshold_value)

            # Threshold image to find depth at bucket center: the true depth
            cX, cY = get_bucket_center(bground_im, limit, threshold=threshold_value)

            # True depth is at the center of the bucket
            self.true_depth = bground_im[cY][cX]
            self.session_parameters[curr_session_key]['true_depth'] = int(self.true_depth)

            # Get true depth range difference
            range_diff = 10 ** (len(str(int(self.true_depth))) - 1)

            # Center the depth ranges around the true depth
            bg_roi_range_min = int(self.true_depth - range_diff)
            bg_roi_range_max = int(self.true_depth + range_diff)

            self.session_parameters[curr_session_key]['bg_roi_depth_range'] = (bg_roi_range_min, bg_roi_range_max)

            if bg_roi_range_max > self.bg_roi_depth_range.max:
                self.bg_roi_depth_range.max = bg_roi_range_max + range_diff

        # Get relevant structuring elements
        strel_dilate = select_strel(self.config_data['bg_roi_shape'], tuple(self.config_data['bg_roi_dilate']))
        strel_erode = select_strel(self.config_data['bg_roi_shape'], tuple(self.config_data['bg_roi_erode']))

        # get the current background image
        self.session_parameters[curr_session_key].pop('output_dir', None)
        self.curr_bground_im = get_bground_im_file(self.curr_session, **self.session_parameters[curr_session_key])

        try:
            # Get ROI
            rois, plane, bboxes, _, _, _ = get_roi(bground_im,
                                                   **self.session_parameters[curr_session_key],
                                                   strel_dilate=strel_dilate,
                                                   strel_erode=strel_erode,
                                                   get_all_data=True
                                                   )
        except Exception as e:
            # bg depth range did not capture any area
            # flagged + ret_code are used to display a red circle in the session selector to indicate a failed
            # roi detection.
            print(e)
            curr_results['flagged'] = True
            curr_results['ret_code'] = "0x1f534"
            # setting the roi variable to 1's array to match the background image. This way,
            # bokeh will still have an image to display.
            curr_results['roi'] = np.ones_like(self.curr_bground_im)
            # For consistency, when depth doesn't capture any area, set counted_pixels to the total number of pixel in the background
            curr_results['counted_pixels'] = np.sum(curr_results['roi'])
            return curr_results

        if self.config_data['use_plane_bground']:
            print('Using plane fit for background...')
            self.curr_bground_im = set_bground_to_plane_fit(bground_im, plane, join(dirname(session), 'proc'))

        if self.config_data['autodetect']:
            # Corresponds to a rough pixel area estimate
            r = float(cv2.countNonZero(rois[0].astype('uint8')))
            self.config_data['pixel_areas'].append(r)
            self.session_parameters[curr_session_key]['pixel_area'] = r
        else:
            # Corresponds to a rough pixel area estimate
            r = float(cv2.countNonZero(rois[0].astype('uint8')))
            self.session_parameters[curr_session_key]['pixel_area'] = r

        # initialize flag to check whether this session's ROI has a comparable number of pixels
        # to the previously viewed sessions.
        res = False

        # check if the current measured area is within is the current list of ROI areas
        for area in self.config_data.get('pixel_areas', []):
            # if the current session's ROI is smaller than all the previously checked sessions
            # by at least 500 square pixels. Then this session's ROI will be flagged
            if isclose(area, r, abs_tol=50e2):
                res = True
                break

        if not res and (len(self.config_data.get('pixel_areas', [])) > 0):
            curr_results['flagged'] = True
            curr_results['ret_code'] = "0x1f534"
        else:
            # add accepted area size to
            self.config_data['pixel_areas'].append(r)

        # Save ROI
        curr_results['roi'] = rois[0]
        curr_results['counted_pixels'] = r
        gc.collect()

        return curr_results

    def get_extraction(self, input_file, bground_im, roi):
        '''
        Extracts selected frame range (with the currently set session parameters)
        and displays the extraction as a Bokeh HTML-embedded div.

        Parameters
        ----------
        input_file (str): Path to session to extract
        config_data (dict): Extraction configuration parameters.
        bground_im (2D np.array): Computed session background.
        roi (2D np.array): Computed Region of interest array to mask bground_im with.

        Returns
        -------
        '''

        curr_session_key = self.keys[self.checked_list.index]

        # Get structuring elements
        str_els = get_strels(self.config_data)

        # Get output path for extraction video
        output_dir = dirname(input_file)
        outpath = 'extraction_preview'
        view_path = join(output_dir, outpath + '.mp4')

        # Get frames to extract
        frame_batches = [range(self.frame_range.value[0], self.frame_range.value[1])]

        # Remove previous preview
        if os.path.exists(view_path):
            os.remove(view_path)

        # load chunk to display
        process_extract_batches(input_file, self.session_parameters[curr_session_key],
                                bground_im, roi, frame_batches,
                                str_els, view_path)

        # display extracted video as HTML Div using Bokeh
        if self.output is not None:
            self.output = None
        self.output = show_extraction(basename(dirname(input_file)), view_path)
        gc.collect()

    def prepare_data_to_plot(self, roi, minmax_heights, fn):
        '''
        Helper function that generates the display plots with the currently selected parameters,
         and checks if the min-max height parameters are acceptable, updating the success indicator if any
         issues arise.

        Parameters
        ----------
        input_file (str): Path to currently processed depth file
        bground_im (2D np.ndarray): Median depth image of the read video.
        roi (2D Boolean np.ndarray): Computed ROI representing the bucket floor
        minmax_heights (2-tuple): Min and max mouse heights to threshold from background subtracted image.
        fn (int): Frame index to display.

        Returns
        -------
        '''

        # temporary string value that will be used to collect all caught error messages
        # and display them all once the final view is ready to be displayed.
        temp_indicator_val = ''

        # set indicator error for incorrect ROI
        if self.curr_results['flagged']:
            self.curr_results['ret_code'] = "0x1f534"
            temp_indicator_val = '<center><h4><font color="red";>Flag: Current ROI pixel area may be incorrect.' \
                                   '<br>If the Overlayed ROI below is the intended ROI then click Accept and Save ROI' \
                                       ' to save the ROI and mark the ROI as passing. Otherwise, change the depth range values.</h4></center>'

        curr_session_key = self.keys[self.checked_list.index]

        # update adjusted min and max heights
        self.session_parameters[curr_session_key]['min_height'] = int(minmax_heights[0])
        self.session_parameters[curr_session_key]['max_height'] = int(minmax_heights[1])

        # prepare extraction metadatas
        str_els = get_strels(self.config_data)
        self.session_parameters[curr_session_key]['tracking_init_mean'] = None
        self.session_parameters[curr_session_key]['tracking_init_cov'] = None
        self.session_parameters[curr_session_key]['true_depth'] = int(self.true_depth)

        # get segmented frame
        raw_frames = load_movie_data(self.curr_session, 
                                    range(fn, fn + 30),
                                    **self.session_parameters[curr_session_key],
                                    frame_size=self.curr_bground_im.shape[::-1])

        # subtract background
        curr_frame = (self.curr_bground_im - raw_frames)

        # filter out regions outside of ROI
        filtered_frames = apply_roi(curr_frame, roi)[0].astype(self.config_data['frame_dtype'])

        # filter for included mouse height range
        filtered_frames = threshold_chunk(filtered_frames, minmax_heights[0], minmax_heights[1])

        # Get overlayed ROI
        overlay = self.curr_bground_im.copy()
        overlay[roi != True] = 0

        # extract crop-rotated selected frame
        try:
            result = extract_chunk(**self.session_parameters[curr_session_key],
                                   **str_els,
                                   chunk=raw_frames.copy(),
                                   roi=roi,
                                   bground=self.curr_bground_im,
                                   )
        except:
            # Display error and flag
            result = {'depth_frames': np.zeros((1, self.config_data['crop_size'][0], self.config_data['crop_size'][1]))}
            # set new text indicator flag value

        if (result['depth_frames'] == np.zeros((1, self.config_data['crop_size'][0], self.config_data['crop_size'][1]))).all():
            temp_indicator_val += '<center><h4><font color="red";>Flag: Cannot Find Mouse.' \
                '<br>The mouse height range is set incorrectly and should be adjusted or there is no mouse in the present ROI area.' \
                ' Adjust th mouse height rang to reasonable values, typically 0 - 120 mm. Adjust the depth range if ' \
                'the ROI below is not the intended area. </h4></center>'
            self.curr_results['flagged'] = True
            # update the return code value to update the dot-indicator in the checked list accordingly
            self.curr_results['ret_code'] = "0x1f534"

        # If all tests passes, mark passing ROI
        if not self.curr_results['flagged']:
            self.curr_results['ret_code'] = "0x1f7e2"
            temp_indicator_val = '<center><h4><font color="green";>Passing ROI</h4></center>'

        if self.config_data.get('camera_type', 'kinect') == 'azure':
            # orienting preview images to match sample extraction
            display_bg = np.flip(self.curr_bground_im.copy(), 0)
            overlay = np.flip(overlay, 0) # overlayed roi
            filtered_frames = np.flip(filtered_frames, 0) # segmented
        else:
            display_bg = self.curr_bground_im

        # Clear output to update view
        clear_output()

        # Display extraction validation indicator text and circle
        self.update_checked_list(results=self.curr_results)
        display(self.indicator)
        self.indicator.value = temp_indicator_val

        # Make and display plots
        plot_roi_results(self.formatted_key, display_bg, roi, overlay, filtered_frames, result['depth_frames'][0], fn)
        gc.collect()

=======
from moseq2_extract.io.video import get_video_info


>>>>>>> 49f193c5
class InteractiveExtractionViewer:

    def __init__(self, data_path, flipped=False):
        '''

        Parameters
        ----------
        data_path (str): Path to base directory containing all sessions to test
        flipped (bool): indicates whether to show corrected flip videos
        '''

        self.sess_select = widgets.Dropdown(options=get_session_paths(data_path, extracted=True, flipped=flipped),
                                            description='Session:', disabled=False, continuous_update=True)

        self.clear_button = widgets.Button(
            description='Clear Output', disabled=False, tooltip='Close Cell Output')

        self.clear_button.on_click(self.clear_on_click)

    def clear_on_click(self, b=None):
        '''
        Clears the cell output

        Parameters
        ----------
        b (button click)

        Returns
        -------
        '''

        clear_output()

    def get_extraction(self, input_file):
        '''
        Returns a div containing a video object to display.

        Parameters
        ----------
        input_file (str): Path to session extraction video to view.

        Returns
        -------
        '''

        video_dims = get_video_info(input_file)['dims']
<<<<<<< HEAD
        url = upload_public(input_file)
        input_file = '/'.join(input_file.split('/')[-4:]) # truncate the base dir part of the file path
=======
        # input_file goes through encode and decode so it won't carry semantic meanings anymore
        file_name = input_file

        # Open videos in encoded urls
        # Implementation from: https://github.com/jupyter/notebook/issues/1024#issuecomment-338664139
        vid = io.open(input_file, 'r+b').read()
        encoded = base64.b64encode(vid)
        input_file = encoded.decode('ascii')

>>>>>>> 49f193c5
        video_div = f'''
                        <h2>{input_file}</h2>
                        <link rel="stylesheet" href="/nbextensions/google.colab/tabbar.css">
                        <video
                            src="{url}"; alt="{url}"; id="preview";
                            height="{video_dims[1]}"; width="{video_dims[0]}"; preload="auto";
                            style="float: center; type: "video/mp4"; margin: 0px 10px 10px 0px;
                            border="2"; autoplay controls loop>
                        </video>
                        <script>
                            document.querySelector('video').playbackRate = 0.1;
                        </script>
                     '''

        div = Div(text=video_div, style={
                  'width': '100%', 'align-items': 'center', 'display': 'contents'})

        slider = Slider(start=0, end=4, value=1, step=0.1,
                        format="0[.]00", title=f"Playback Speed")

        callback = CustomJS(
            args=dict(slider=slider),
            code="""
                    document.querySelector('video').playbackRate = slider.value;
                 """
        )

        slider.js_on_change('value', callback)
        show(slider)
        show(div)<|MERGE_RESOLUTION|>--- conflicted
+++ resolved
@@ -12,681 +12,9 @@
 from bokeh.models import Div, CustomJS, Slider
 from IPython.display import clear_output
 from moseq2_app.gui.progress import get_session_paths
-<<<<<<< HEAD
-from moseq2_extract.extract.extract import extract_chunk
-from moseq2_app.roi.widgets import InteractiveROIWidgets
-from os.path import dirname, basename, join, relpath, abspath
-from moseq2_app.roi.view import plot_roi_results, show_extraction
-from moseq2_extract.extract.proc import apply_roi, threshold_chunk
-from moseq2_extract.helpers.extract import process_extract_batches
-from moseq2_extract.extract.proc import get_roi, get_bground_im_file
-from moseq2_extract.io.video import (load_movie_data, get_video_info,
-                                     get_movie_info, load_timestamps_from_movie)
-from moseq2_extract.util import (get_bucket_center, get_strels, select_strel, read_yaml,
-                                 set_bground_to_plane_fit, detect_and_set_camera_parameters,
-                                 check_filter_sizes, graduate_dilated_wall_area)
-try:
-    from kora.drive import upload_public
-except (ImportError, ModuleNotFoundError) as error:
-    print(error)
-
-class InteractiveFindRoi(InteractiveROIWidgets):
-
-    def __init__(self, data_path, config_file, session_config, compute_bgs=True, autodetect_depths=True, overwrite=False):
-        '''
-
-        Parameters
-        ----------
-        data_path (str): Path to base directory containing all sessions to test
-        config_file (str): Path to main configuration file.
-        session_config (str): Path to session-configuration file.
-        compute_bgs (bool): Indicates whether to compute all the session backgrounds prior to app launch.
-        overwrite (bool): if True, will overwrite the previously saved session_config.yaml file
-        '''
-
-        super().__init__()
-
-        # main output gui to be reused
-        self.main_out = None
-        self.output = None
-        # Attribute to signifiy whether the object is running test all sessions
-        # if self.in_test_all_sessions is False, each time checked list is changed, the bokeh plot gets updated
-        # IF self.in_test_all_sessions is True, checked list changes won't refresh the bokeh plots
-        self.in_test_all_sessions = False
-
-        self.autodetect_depths = autodetect_depths
-
-        # Read default config parameters
-        self.config_data = read_yaml(config_file)
-
-        self.session_config = session_config
-
-        # Update DropDown menu items
-        self.sessions = get_session_paths(data_path)
-
-        assert len(self.sessions) > 0, "No sessions were found in the provided base_dir"
-
-        # Session selection dict key names
-        self.keys = list(self.sessions.keys())
-
-        self.session_parameters = {k: deepcopy(self.config_data) for k in self.keys}
-
-        # Read individual session config if it exists
-        if session_config is None:
-            self.generate_session_config(session_config)
-        elif not os.path.exists(session_config):
-            self.generate_session_config(session_config)
-        else:
-            if os.path.exists(session_config) and not overwrite:
-                if os.stat(session_config).st_size <= 0:
-                    self.generate_session_config(session_config)
-
-        self.session_parameters = read_yaml(session_config)
-
-        # Extra check: Handle broken session config files and generate default session params from config_data
-        if self.session_parameters is None:
-            self.session_parameters = {k: deepcopy(self.config_data) for k in self.keys}
-        elif self.session_parameters == {}:
-            self.session_parameters = {k: deepcopy(self.config_data) for k in self.keys}
-
-        # add missing keys for newly found sessions
-        if len(list(self.session_parameters.keys())) < len(self.keys):
-            for key in self.keys:
-                if key not in self.session_parameters:
-                    self.session_parameters[key] = deepcopy(self.config_data)
-
-        self.all_results = {}
-
-        self.config_data['session_config_path'] = session_config
-        self.config_data['config_file'] = config_file
-
-        states = [0] * len(self.sessions.keys())
-
-        c_base = int("1F534", base=16)
-        options = list(self.sessions.keys())
-        colored_options = ['{} {}'.format(chr(c_base + s), o) for s, o in zip(states, options)]
-
-        # Set Initial List options
-        self.checked_list.options = colored_options
-        self.checked_list.value = colored_options[0]
-
-        # Display validation indicator
-        self.indicator_layout = widgets.Layout(display='flex',
-                                               flex_flow='column',
-                                               font_size='150%',
-                                               align_items='center',
-                                               width='100%')
-        self.indicator = widgets.HTML(value="")
-
-        # Set session select callback
-        self.checked_list.observe(self.get_selected_session, names='value')
-
-        # Update main configuration parameters
-        self.minmax_heights.value = (self.config_data.get('min_height', 10), self.config_data.get('max_height', 100))
-        self.dilate_iters.value = self.config_data.get('dilate_iterations', 0)
-
-        if self.config_data.get('threads', 8) < 1:
-            self.config_data['threads'] = 8
-
-        for k in self.keys:
-            self.session_parameters[k] = detect_and_set_camera_parameters(self.session_parameters[k], self.sessions[k])
-
-        self.config_data = check_filter_sizes(self.config_data)
-        self.config_data['pixel_areas'] = []
-        self.config_data['autodetect'] = True
-        self.config_data['detect'] = True
-        if 'bg_roi_erode' not in self.config_data:
-            self.config_data['bg_roi_erode'] = (1, 1)
-        if 'bg_roi_dilate' not in self.config_data:
-            self.config_data['bg_roi_dilate'] = (1, 1)
-
-        if compute_bgs:
-            self.compute_all_bgs()
-
-    def generate_session_config(self, path):
-        '''
-        Generates the default/initial session configuration file.
-
-        Returns
-        -------
-        '''
-        warnings.warn('Session configuration file was not found. Generating a new one.')
-
-        # Generate session config file if it does not exist
-        with open(path, 'w+') as f:
-            yaml.safe_dump(self.session_parameters, f)
-
-    def compute_all_bgs(self):
-        '''
-        Computes all the background images before displaying the app to speed up user interaction.
-
-        Returns
-        -------
-        '''
-
-        for s, p in tqdm(self.sessions.items(), total=len(self.sessions.keys()), desc='Computing backgrounds'):
-            try:
-                # finfo is a key that points to a dict that contains the following keys:
-                # ['file', 'dims', 'fps', 'nframes']. These are determined from moseq2-extract.io.video.get_video_info()
-                self.session_parameters[s]['finfo'] = get_movie_info(p)
-                if p.endswith('.mkv') and 'timestamps' not in self.session_parameters[s]:
-                    self.session_parameters[s]['timestamps'] = load_timestamps_from_movie(p,
-                                                                                            threads=self.config_data['threads'],
-                                                                                            mapping=self.config_data.get('mapping', 'DEPTH'))
-                    self.session_parameters[s]['finfo']['nframes'] = len(self.session_parameters[s]['timestamps'])
-
-                # Compute background image; saving the image to a file
-                self.session_parameters[s].pop('output_dir', None)
-                get_bground_im_file(p, **self.session_parameters[s], output_dir=None)
-            except:
-                # Print error if an issue arises
-                display(f'Error, could not compute background for session: {s}.')
-                pass
-
-    def test_all_sessions(self, session_dict):
-        '''
-        Helper function to test the current configurable UI values on all the
-        sessions that were found.
-
-        Parameters
-        ----------
-        session_dict (dict): dict of session directory names paired with their absolute paths.
-        config_data (dict): ROI/Extraction configuration parameters.
-
-        Returns
-        -------
-        all_results (dict): dict of session names and values used to indicate if a session was flagged,
-        with their computed ROI for convenience.
-        '''
-        checked_options = list(self.checked_list.options)
-        # Set self.in_test_all_session to True to prevent bokeh plot refreshing
-        self.in_test_all_sessions = True
-
-        self.npassing = 0
-
-        # test saved config data parameters on all sessions
-        for i, (sessionName, sessionPath) in enumerate(session_dict.items()):
-            self.checked_list.index = i
-            if sessionName != self.curr_session:
-                # finfo is a key that points to a dict that contains the following keys:
-                # ['file', 'dims', 'fps', 'nframes']. These are determined from moseq2-extract.io.video.get_video_info()
-                if 'finfo' not in self.session_parameters[sessionName]:
-                    self.session_parameters[sessionName]['finfo'] = get_movie_info(sessionPath)
-
-                if sessionPath.endswith('.mkv'):
-                    self.session_parameters[sessionName]['timestamps'] = \
-                        load_timestamps_from_movie(sessionPath, self.config_data['threads'],
-                                                   self.config_data.get('mapping', 'DEPTH'))
-                    self.session_parameters[sessionName]['finfo']['nframes'] = \
-                        len(self.session_parameters[sessionName]['timestamps'])
-
-                # Get background image for each session and test the current parameters on it
-                self.session_parameters[sessionName].pop('output_dir', None)
-                # compute background for getting ROI
-                bground_im = get_bground_im_file(sessionPath, **self.session_parameters[sessionName])
-                try:
-                    # self.config_data['true_depth'] returns a value if the user has interacted with the widget
-                    if not self.session_parameters[sessionName].get('true_depth'):
-                        # the self.config_data['autodetect'] need to be reset to True to detect the true depth value
-                        self.config_data['autodetect'] = True
-                    sess_res = self.get_roi_and_depths(bground_im, sessionPath)
-                    # if roi doesn't fail
-                    write_image(join(dirname(sessionPath), 'proc', 'roi_00.tiff'), sess_res['roi'])
-                except Exception as e:
-                    sess_res = {'flagged': True, 'ret_code': '0x1f534'}
-
-                # Save session parameters if it is not flagged
-                if not sess_res['flagged']:
-                    self.npassing += 1
-
-                # Update label
-                self.checked_lbl.value = f'Sessions with Passing ROI Sizes: {self.npassing}/{len(self.checked_list.options)}'
-
-                # Set index passing value
-                checked_options[i] = f'{chr(int(sess_res["ret_code"], base=16))} {sessionName}'
-                # Safely updating displayed list
-                self.checked_list._initializing_traits_ = True
-                self.checked_list.options = checked_options
-
-                self.checked_list._initializing_traits_ = False
-
-                # Updating progress
-                self.all_results[sessionName] = sess_res['flagged']
-                gc.collect()
-
-        self.checked_list.value = checked_options[self.checked_list.index]
-
-        if self.npassing == len(self.checked_list.options):
-            self.save_clicked()
-            self.message.value = 'All sessions passed and the config files have been saved.\n' \
-                                 'You can now safely clear the output, and move to the "Extract All" cell.\n'
-        else:
-            tmp_message = 'Some sessions were flagged. Save the parameter set for the current passing sessions, \
-             then find and save the correct set for the remaining sessions.\n'
-            if self.autodetect_depths == False:
-                tmp_message += ' Try Clearing the output, and rerunning the cell with autodetect_depths = True'
-            self.message.value = tmp_message
-        # set self.in_test_all_session back to False
-        self.in_test_all_sessions = False
-
-    def interactive_find_roi_session_selector(self, session):
-        '''
-        First function that is called to find the current selected session's background
-        and display the widget interface.
-
-        Parameters
-        ----------
-        session (str or ipywidget DropDownMenu): path to chosen session.
-        config_data (dict): ROI/Extraction configuration parameters
-
-        Returns
-        -------
-        '''
-
-        self.check_all.button_style = ''
-        self.check_all.icon = ''
-        self.message.value = ''
-
-        # Get current session name to look up path
-        self.formatted_key = session.split(' ')[1]
-        curr_session_key = self.keys[self.checked_list.index]
-
-        if self.formatted_key in self.keys:
-            self.curr_session = self.sessions[self.formatted_key]
-
-        # finfo is a key that points to a dict that contains the following keys:
-        # ['file', 'dims', 'fps', 'nframes']. These are determined from moseq2-extract.io.video.get_video_info()
-        if 'finfo' not in self.session_parameters[curr_session_key]:
-            self.session_parameters[curr_session_key]['finfo'] = get_movie_info(self.curr_session)
-
-        if self.curr_session.endswith('.mkv'):
-            self.session_parameters[curr_session_key]['timestamps'] = \
-                load_timestamps_from_movie(self.curr_session, threads=self.config_data['threads'],
-                                           mapping=self.config_data.get('mapping', 'DEPTH'))
-            self.session_parameters[curr_session_key]['finfo']['nframes'] = \
-                len(self.session_parameters[curr_session_key]['timestamps'])
-
-        # Update sliders with corresponding session's previously set values
-        if not isinstance(self.session_parameters[curr_session_key]['bg_roi_depth_range'], str):
-            self.bg_roi_depth_range.value = self.session_parameters[curr_session_key]['bg_roi_depth_range']
-        self.minmax_heights.value = [self.session_parameters[curr_session_key]['min_height'],
-                                     self.session_parameters[curr_session_key]['max_height']]
-        self.dilate_iters.value = self.session_parameters[curr_session_key]['dilate_iterations']
-
-        # Get background and display UI plots
-        self.session_parameters[curr_session_key].pop('output_dir', None)
-        # this step compute bground.tiff
-        self.curr_bground_im = get_bground_im_file(self.curr_session, **self.session_parameters[curr_session_key])
-
-        # self.interactive_depth_finder is called each time there is an interaction
-        if self.main_out is None:
-            self.main_out = widgets.interactive_output(self.interactive_depth_finder, {
-                                                                                   'minmax_heights': self.minmax_heights,
-                                                                                   'fn': self.frame_num,
-                                                                                   'dr': self.bg_roi_depth_range,
-                                                                                   'di': self.dilate_iters
-                                                                                  }
-                                                   )
-
-        display(self.clear_button, self.ui_tools)
-        display(self.main_out)
-        gc.collect()
-
-    def update_checked_list(self, results):
-        '''
-        Helper function to update the session selector passing indicators when a parameter test is run.
-
-        Parameters
-        ----------
-        results (dict): ROI detection results dict containing the flag and return code to display.
-
-        Returns
-        -------
-        '''
-
-        curr_index = self.checked_list.index
-        cur_val = list(self.checked_list.options)[curr_index].split(' ')
-        checked_options = list(self.checked_list.options)
-
-        # Update Checked List
-        checked_options[curr_index] = f'{chr(int(results["ret_code"], base=16))} {cur_val[1]}'
-        self.checked_list._initializing_traits_ = True
-        self.checked_list.options = checked_options
-
-        self.checked_list._initializing_traits_ = False
-        self.checked_list.value = checked_options[curr_index]
-
-    def interactive_depth_finder(self, minmax_heights, fn, dr, di):
-        '''
-        Interactive helper function that updates that views whenever the depth range or
-        dilation iterations sliders are changed.
-        At initial launch, it will auto-detect the depth estimation, then it will preserve the parameters
-        across session changes.
-
-        Parameters
-        ----------
-        session (str or ipywidget DropDownMenu): path to input file
-        bground_im (2D np.array): Computed session background
-        config_data (dict): Extraction configuration parameters
-        dr (tuple or ipywidget IntRangeSlider): Depth range to capture
-        di (int or ipywidget IntSlider): Dilation iterations
-
-        Returns
-        -------
-        '''
-
-        curr_session_key = self.keys[self.checked_list.index]
-
-        self.save_parameters.button_style = 'primary'
-        self.save_parameters.icon = 'none'
-
-        # Autodetect reference depth range and min-max height values at launch
-        if self.config_data['autodetect']:
-            self.curr_results = self.get_roi_and_depths(self.curr_bground_im, self.curr_session)
-            if not self.curr_results['flagged']:
-                self.config_data['autodetect'] = False
-
-            # Update the session flag result
-            self.all_results[curr_session_key] = self.curr_results['flagged']
-
-            # Set initial frame range tuple value
-            self.session_parameters[curr_session_key]['frame_range'] = self.frame_range.value
-
-            # Update sliders with corresponding session's autodetected values
-            self.bg_roi_depth_range.value = self.session_parameters[curr_session_key]['bg_roi_depth_range']
-            self.minmax_heights.value = [self.session_parameters[curr_session_key]['min_height'],
-                                         self.session_parameters[curr_session_key]['max_height']]
-        else:
-            # Test updated parameters
-            self.session_parameters[curr_session_key]['bg_roi_depth_range'] = (int(dr[0]), int(dr[1]))
-            self.session_parameters[curr_session_key]['dilate_iterations'] = di
-
-            if self.config_data['detect']:
-                # Update the session flag result
-                self.curr_results = self.get_roi_and_depths(self.curr_bground_im, self.curr_session)
-                self.all_results[curr_session_key] = self.curr_results['flagged']
-
-        # display graphs
-        self.prepare_data_to_plot(self.curr_results['roi'], minmax_heights, fn)
-
-        gc.collect()
-
-    def get_roi_and_depths(self, bground_im, session):
-        '''
-        Performs bucket centroid estimation to find the coordinates to use as the true depth value.
-        The true depth will be used to estimate the background depth_range, then it will update the
-        widget values in real time.
-
-        Parameters
-        ----------
-        bground_im (2D np.array): Computed session background
-        session (str): path to currently processed session
-        config_data (dict): Extraction configuration parameters
-
-        Returns
-        -------
-        results (dict): dict that contains computed information. E.g. its ROI, and if it was flagged.
-        '''
-
-        # initialize results dict
-        curr_results = {'flagged': False,
-                        'ret_code': "0x1f7e2"}
-
-        curr_session_key = self.keys[self.checked_list.index]
-
-        if self.config_data['autodetect']:
-            # Get max depth as a thresholding limit (this would be the DTD if it already was computed)
-            limit = np.max(bground_im)
-
-            # Compute bucket distance thresholding value
-            threshold_value = np.median(bground_im)
-            self.session_parameters[curr_session_key]['bg_threshold'] = int(threshold_value)
-
-            # Threshold image to find depth at bucket center: the true depth
-            cX, cY = get_bucket_center(bground_im, limit, threshold=threshold_value)
-
-            # True depth is at the center of the bucket
-            self.true_depth = bground_im[cY][cX]
-            self.session_parameters[curr_session_key]['true_depth'] = int(self.true_depth)
-
-            # Get true depth range difference
-            range_diff = 10 ** (len(str(int(self.true_depth))) - 1)
-
-            # Center the depth ranges around the true depth
-            bg_roi_range_min = int(self.true_depth - range_diff)
-            bg_roi_range_max = int(self.true_depth + range_diff)
-
-            self.session_parameters[curr_session_key]['bg_roi_depth_range'] = (bg_roi_range_min, bg_roi_range_max)
-
-            if bg_roi_range_max > self.bg_roi_depth_range.max:
-                self.bg_roi_depth_range.max = bg_roi_range_max + range_diff
-
-        # Get relevant structuring elements
-        strel_dilate = select_strel(self.config_data['bg_roi_shape'], tuple(self.config_data['bg_roi_dilate']))
-        strel_erode = select_strel(self.config_data['bg_roi_shape'], tuple(self.config_data['bg_roi_erode']))
-
-        # get the current background image
-        self.session_parameters[curr_session_key].pop('output_dir', None)
-        self.curr_bground_im = get_bground_im_file(self.curr_session, **self.session_parameters[curr_session_key])
-
-        try:
-            # Get ROI
-            rois, plane, bboxes, _, _, _ = get_roi(bground_im,
-                                                   **self.session_parameters[curr_session_key],
-                                                   strel_dilate=strel_dilate,
-                                                   strel_erode=strel_erode,
-                                                   get_all_data=True
-                                                   )
-        except Exception as e:
-            # bg depth range did not capture any area
-            # flagged + ret_code are used to display a red circle in the session selector to indicate a failed
-            # roi detection.
-            print(e)
-            curr_results['flagged'] = True
-            curr_results['ret_code'] = "0x1f534"
-            # setting the roi variable to 1's array to match the background image. This way,
-            # bokeh will still have an image to display.
-            curr_results['roi'] = np.ones_like(self.curr_bground_im)
-            # For consistency, when depth doesn't capture any area, set counted_pixels to the total number of pixel in the background
-            curr_results['counted_pixels'] = np.sum(curr_results['roi'])
-            return curr_results
-
-        if self.config_data['use_plane_bground']:
-            print('Using plane fit for background...')
-            self.curr_bground_im = set_bground_to_plane_fit(bground_im, plane, join(dirname(session), 'proc'))
-
-        if self.config_data['autodetect']:
-            # Corresponds to a rough pixel area estimate
-            r = float(cv2.countNonZero(rois[0].astype('uint8')))
-            self.config_data['pixel_areas'].append(r)
-            self.session_parameters[curr_session_key]['pixel_area'] = r
-        else:
-            # Corresponds to a rough pixel area estimate
-            r = float(cv2.countNonZero(rois[0].astype('uint8')))
-            self.session_parameters[curr_session_key]['pixel_area'] = r
-
-        # initialize flag to check whether this session's ROI has a comparable number of pixels
-        # to the previously viewed sessions.
-        res = False
-
-        # check if the current measured area is within is the current list of ROI areas
-        for area in self.config_data.get('pixel_areas', []):
-            # if the current session's ROI is smaller than all the previously checked sessions
-            # by at least 500 square pixels. Then this session's ROI will be flagged
-            if isclose(area, r, abs_tol=50e2):
-                res = True
-                break
-
-        if not res and (len(self.config_data.get('pixel_areas', [])) > 0):
-            curr_results['flagged'] = True
-            curr_results['ret_code'] = "0x1f534"
-        else:
-            # add accepted area size to
-            self.config_data['pixel_areas'].append(r)
-
-        # Save ROI
-        curr_results['roi'] = rois[0]
-        curr_results['counted_pixels'] = r
-        gc.collect()
-
-        return curr_results
-
-    def get_extraction(self, input_file, bground_im, roi):
-        '''
-        Extracts selected frame range (with the currently set session parameters)
-        and displays the extraction as a Bokeh HTML-embedded div.
-
-        Parameters
-        ----------
-        input_file (str): Path to session to extract
-        config_data (dict): Extraction configuration parameters.
-        bground_im (2D np.array): Computed session background.
-        roi (2D np.array): Computed Region of interest array to mask bground_im with.
-
-        Returns
-        -------
-        '''
-
-        curr_session_key = self.keys[self.checked_list.index]
-
-        # Get structuring elements
-        str_els = get_strels(self.config_data)
-
-        # Get output path for extraction video
-        output_dir = dirname(input_file)
-        outpath = 'extraction_preview'
-        view_path = join(output_dir, outpath + '.mp4')
-
-        # Get frames to extract
-        frame_batches = [range(self.frame_range.value[0], self.frame_range.value[1])]
-
-        # Remove previous preview
-        if os.path.exists(view_path):
-            os.remove(view_path)
-
-        # load chunk to display
-        process_extract_batches(input_file, self.session_parameters[curr_session_key],
-                                bground_im, roi, frame_batches,
-                                str_els, view_path)
-
-        # display extracted video as HTML Div using Bokeh
-        if self.output is not None:
-            self.output = None
-        self.output = show_extraction(basename(dirname(input_file)), view_path)
-        gc.collect()
-
-    def prepare_data_to_plot(self, roi, minmax_heights, fn):
-        '''
-        Helper function that generates the display plots with the currently selected parameters,
-         and checks if the min-max height parameters are acceptable, updating the success indicator if any
-         issues arise.
-
-        Parameters
-        ----------
-        input_file (str): Path to currently processed depth file
-        bground_im (2D np.ndarray): Median depth image of the read video.
-        roi (2D Boolean np.ndarray): Computed ROI representing the bucket floor
-        minmax_heights (2-tuple): Min and max mouse heights to threshold from background subtracted image.
-        fn (int): Frame index to display.
-
-        Returns
-        -------
-        '''
-
-        # temporary string value that will be used to collect all caught error messages
-        # and display them all once the final view is ready to be displayed.
-        temp_indicator_val = ''
-
-        # set indicator error for incorrect ROI
-        if self.curr_results['flagged']:
-            self.curr_results['ret_code'] = "0x1f534"
-            temp_indicator_val = '<center><h4><font color="red";>Flag: Current ROI pixel area may be incorrect.' \
-                                   '<br>If the Overlayed ROI below is the intended ROI then click Accept and Save ROI' \
-                                       ' to save the ROI and mark the ROI as passing. Otherwise, change the depth range values.</h4></center>'
-
-        curr_session_key = self.keys[self.checked_list.index]
-
-        # update adjusted min and max heights
-        self.session_parameters[curr_session_key]['min_height'] = int(minmax_heights[0])
-        self.session_parameters[curr_session_key]['max_height'] = int(minmax_heights[1])
-
-        # prepare extraction metadatas
-        str_els = get_strels(self.config_data)
-        self.session_parameters[curr_session_key]['tracking_init_mean'] = None
-        self.session_parameters[curr_session_key]['tracking_init_cov'] = None
-        self.session_parameters[curr_session_key]['true_depth'] = int(self.true_depth)
-
-        # get segmented frame
-        raw_frames = load_movie_data(self.curr_session, 
-                                    range(fn, fn + 30),
-                                    **self.session_parameters[curr_session_key],
-                                    frame_size=self.curr_bground_im.shape[::-1])
-
-        # subtract background
-        curr_frame = (self.curr_bground_im - raw_frames)
-
-        # filter out regions outside of ROI
-        filtered_frames = apply_roi(curr_frame, roi)[0].astype(self.config_data['frame_dtype'])
-
-        # filter for included mouse height range
-        filtered_frames = threshold_chunk(filtered_frames, minmax_heights[0], minmax_heights[1])
-
-        # Get overlayed ROI
-        overlay = self.curr_bground_im.copy()
-        overlay[roi != True] = 0
-
-        # extract crop-rotated selected frame
-        try:
-            result = extract_chunk(**self.session_parameters[curr_session_key],
-                                   **str_els,
-                                   chunk=raw_frames.copy(),
-                                   roi=roi,
-                                   bground=self.curr_bground_im,
-                                   )
-        except:
-            # Display error and flag
-            result = {'depth_frames': np.zeros((1, self.config_data['crop_size'][0], self.config_data['crop_size'][1]))}
-            # set new text indicator flag value
-
-        if (result['depth_frames'] == np.zeros((1, self.config_data['crop_size'][0], self.config_data['crop_size'][1]))).all():
-            temp_indicator_val += '<center><h4><font color="red";>Flag: Cannot Find Mouse.' \
-                '<br>The mouse height range is set incorrectly and should be adjusted or there is no mouse in the present ROI area.' \
-                ' Adjust th mouse height rang to reasonable values, typically 0 - 120 mm. Adjust the depth range if ' \
-                'the ROI below is not the intended area. </h4></center>'
-            self.curr_results['flagged'] = True
-            # update the return code value to update the dot-indicator in the checked list accordingly
-            self.curr_results['ret_code'] = "0x1f534"
-
-        # If all tests passes, mark passing ROI
-        if not self.curr_results['flagged']:
-            self.curr_results['ret_code'] = "0x1f7e2"
-            temp_indicator_val = '<center><h4><font color="green";>Passing ROI</h4></center>'
-
-        if self.config_data.get('camera_type', 'kinect') == 'azure':
-            # orienting preview images to match sample extraction
-            display_bg = np.flip(self.curr_bground_im.copy(), 0)
-            overlay = np.flip(overlay, 0) # overlayed roi
-            filtered_frames = np.flip(filtered_frames, 0) # segmented
-        else:
-            display_bg = self.curr_bground_im
-
-        # Clear output to update view
-        clear_output()
-
-        # Display extraction validation indicator text and circle
-        self.update_checked_list(results=self.curr_results)
-        display(self.indicator)
-        self.indicator.value = temp_indicator_val
-
-        # Make and display plots
-        plot_roi_results(self.formatted_key, display_bg, roi, overlay, filtered_frames, result['depth_frames'][0], fn)
-        gc.collect()
-
-=======
 from moseq2_extract.io.video import get_video_info
 
 
->>>>>>> 49f193c5
 class InteractiveExtractionViewer:
 
     def __init__(self, data_path, flipped=False):
@@ -733,10 +61,6 @@
         '''
 
         video_dims = get_video_info(input_file)['dims']
-<<<<<<< HEAD
-        url = upload_public(input_file)
-        input_file = '/'.join(input_file.split('/')[-4:]) # truncate the base dir part of the file path
-=======
         # input_file goes through encode and decode so it won't carry semantic meanings anymore
         file_name = input_file
 
@@ -746,7 +70,6 @@
         encoded = base64.b64encode(vid)
         input_file = encoded.decode('ascii')
 
->>>>>>> 49f193c5
         video_div = f'''
                         <h2>{input_file}</h2>
                         <link rel="stylesheet" href="/nbextensions/google.colab/tabbar.css">
