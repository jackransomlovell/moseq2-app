'''

Interactive ROI detection and extraction preview functionalities. This module utilizes the widgets from
the widgets.py file to facilitate the real-time interaction.

'''

import gc
import os
import cv2
import bokeh
import warnings
import numpy as np
from math import isclose
from bokeh.io import show
from copy import deepcopy
import ruamel.yaml as yaml
from tqdm.auto import tqdm
import ipywidgets as widgets
from bokeh.models import Div, CustomJS, Slider
from moseq2_extract.io.image import write_image
from IPython.display import display, clear_output
from moseq2_app.gui.progress import get_session_paths
from moseq2_extract.extract.extract import extract_chunk
from moseq2_app.roi.widgets import InteractiveROIWidgets
from os.path import dirname, basename, join, relpath, abspath
from moseq2_app.roi.view import plot_roi_results, show_extraction
from moseq2_extract.extract.proc import apply_roi, threshold_chunk
from moseq2_extract.helpers.extract import process_extract_batches
from moseq2_extract.extract.proc import get_roi, get_bground_im_file
from moseq2_extract.io.video import (load_movie_data, get_video_info,
                                     get_movie_info, load_timestamps_from_movie)
from moseq2_extract.util import (get_bucket_center, get_strels, select_strel, read_yaml,
                                 set_bground_to_plane_fit, detect_and_set_camera_parameters,
                                 check_filter_sizes, graduate_dilated_wall_area)
try:
    from kora.drive import upload_public
except (ImportError, ModuleNotFoundError) as error:
    print(error)

class InteractiveFindRoi(InteractiveROIWidgets):

    def __init__(self, data_path, config_file, session_config, compute_bgs=True, autodetect_depths=False, overwrite=False):
        '''

        Parameters
        ----------
        data_path (str): Path to base directory containing all sessions to test
        config_file (str): Path to main configuration file.
        session_config (str): Path to session-configuration file.
        compute_bgs (bool): Indicates whether to compute all the session backgrounds prior to app launch.
        overwrite (bool): if True, will overwrite the previously saved session_config.yaml file
        '''

        super().__init__()

        # main output gui to be reused
        self.main_out = None
        self.output = None

        self.autodetect_depths = autodetect_depths

        # Read default config parameters
        self.config_data = read_yaml(config_file)

        self.session_config = session_config

        # Update DropDown menu items
        self.sessions = get_session_paths(data_path)

        assert len(self.sessions) > 0, "No sessions were found in the provided base_dir"

        # Session selection dict key names
        self.keys = list(self.sessions.keys())

        self.session_parameters = {k: deepcopy(self.config_data) for k in self.keys}

        # Read individual session config if it exists
        if session_config is None:
            self.generate_session_config(session_config)
        elif not os.path.exists(session_config):
            self.generate_session_config(session_config)
        else:
            if os.path.exists(session_config) and not overwrite:
                if os.stat(session_config).st_size <= 0:
                    self.generate_session_config(session_config)

        self.session_parameters = read_yaml(session_config)

        # Extra check: Handle broken session config files and generate default session params from config_data
        if self.session_parameters is None:
            self.session_parameters = {k: deepcopy(self.config_data) for k in self.keys}
        elif self.session_parameters == {}:
            self.session_parameters = {k: deepcopy(self.config_data) for k in self.keys}

        # add missing keys for newly found sessions
        if len(list(self.session_parameters.keys())) < len(self.keys):
            for key in self.keys:
                if key not in self.session_parameters:
                    self.session_parameters[key] = deepcopy(self.config_data)

        self.all_results = {}

        self.config_data['session_config_path'] = session_config
        self.config_data['config_file'] = config_file

        states = [0] * len(self.sessions.keys())

        c_base = int("1F534", base=16)
        options = list(self.sessions.keys())
        colored_options = ['{} {}'.format(chr(c_base + s), o) for s, o in zip(states, options)]

        # Set Initial List options
        self.checked_list.options = colored_options
        self.checked_list.value = colored_options[0]

        # Display validation indicator
        self.indicator_layout = widgets.Layout(display='flex',
                                               flex_flow='column',
                                               font_size='150%',
                                               align_items='center',
                                               width='100%')
        self.indicator = widgets.HTML(value="")

        # Set session select callback
        self.checked_list.observe(self.get_selected_session, names='value')

        # Update main configuration parameters
        self.minmax_heights.value = (self.config_data.get('min_height', 10), self.config_data.get('max_height', 100))
        self.dilate_iters.value = self.config_data.get('dilate_iterations', 0)

        if self.config_data.get('threads', 8) < 1:
            self.config_data['threads'] = 8

        for k in self.keys:
            self.session_parameters[k] = detect_and_set_camera_parameters(self.session_parameters[k], self.sessions[k])

        self.config_data = check_filter_sizes(self.config_data)
        self.config_data['pixel_areas'] = []
        self.config_data['autodetect'] = True
        self.config_data['detect'] = True
        if 'bg_roi_erode' not in self.config_data:
            self.config_data['bg_roi_erode'] = (1, 1)
        if 'bg_roi_dilate' not in self.config_data:
            self.config_data['bg_roi_dilate'] = (1, 1)

        if compute_bgs:
            self.compute_all_bgs()

    def generate_session_config(self, path):
        '''
        Generates the default/initial session configuration file.

        Returns
        -------
        '''
        warnings.warn('Session configuration file was not found. Generating a new one.')

        # Generate session config file if it does not exist
        with open(path, 'w+') as f:
            yaml.safe_dump(self.session_parameters, f)

    def compute_all_bgs(self):
        '''
        Computes all the background images before displaying the app to speed up user interaction.

        Returns
        -------
        '''

        for s, p in tqdm(self.sessions.items(), total=len(self.sessions.keys()), desc='Computing backgrounds'):
            try:
                # finfo is a key that points to a dict that contains the following keys:
                # ['file', 'dims', 'fps', 'nframes']. These are determined from moseq2-extract.io.video.get_video_info()
                if 'finfo' not in self.session_parameters[s]:
                    self.session_parameters[s]['finfo'] = get_movie_info(p)
                    if p.endswith('.mkv'):
                        self.session_parameters[s]['timestamps'] = load_timestamps_from_movie(p,
                                                                                              threads=self.config_data['threads'],
                                                                                              mapping=self.config_data.get('mapping', 'DEPTH'))
                        self.session_parameters[s]['finfo']['nframes'] = len(self.session_parameters[s]['timestamps'])

                # Compute background image; saving the image to a file
                self.session_parameters[s].pop('output_dir', None)
                get_bground_im_file(p, **self.session_parameters[s], output_dir=None)
            except:
                # Print error if an issue arises
                display(f'Error, could not compute background for session: {s}.')
                pass

    def test_all_sessions(self, session_dict):
        '''
        Helper function to test the current configurable UI values on all the
        sessions that were found.

        Parameters
        ----------
        session_dict (dict): dict of session directory names paired with their absolute paths.
        config_data (dict): ROI/Extraction configuration parameters.

        Returns
        -------
        all_results (dict): dict of session names and values used to indicate if a session was flagged,
        with their computed ROI for convenience.
        '''
        checked_options = list(self.checked_list.options)

        self.npassing = 0

        # test saved config data parameters on all sessions
        for i, (sessionName, sessionPath) in enumerate(session_dict.items()):
            if sessionName != self.curr_session:
                # finfo is a key that points to a dict that contains the following keys:
                # ['file', 'dims', 'fps', 'nframes']. These are determined from moseq2-extract.io.video.get_video_info()
                if 'finfo' not in self.session_parameters[sessionName]:
                    self.session_parameters[sessionName]['finfo'] = get_movie_info(sessionPath)

                if sessionPath.endswith('.mkv'):
                    self.session_parameters[sessionName]['timestamps'] = \
                        load_timestamps_from_movie(sessionPath, self.config_data['threads'],
                                                   self.config_data.get('mapping', 'DEPTH'))
                    self.session_parameters[sessionName]['finfo']['nframes'] = \
                        len(self.session_parameters[sessionName]['timestamps'])

                # Get background image for each session and test the current parameters on it
                self.session_parameters[sessionName].pop('output_dir', None)
                bground_im = get_bground_im_file(sessionPath, **self.session_parameters[sessionName])
                try:
                    sess_res = self.get_roi_and_depths(bground_im, sessionPath)
                except:
                    sess_res = {'flagged': True, 'ret_code': '0x1f534'}

                # Save session parameters if it is not flagged
                if not sess_res['flagged']:
                    self.npassing += 1

                # Update label
                self.checked_lbl.value = f'Sessions with Passing ROI Sizes: {self.npassing}/{len(self.checked_list.options)}'

                # Set index passing value
                checked_options[i] = f'{chr(int(sess_res["ret_code"], base=16))} {sessionName}'
                # Safely updating displayed list
                self.checked_list._initializing_traits_ = True
                self.checked_list.options = checked_options

                self.checked_list._initializing_traits_ = False

                # Updating progress
                self.all_results[sessionName] = sess_res['flagged']
                gc.collect()

        self.checked_list.value = checked_options[self.checked_list.index]

        if self.npassing == len(self.checked_list.options):
            self.save_clicked()
            self.message.value = 'All sessions passed and the config files have been saved.\n' \
                                 'You can now safely clear the output, and move to the "Extract All" cell.\n'
        else:
            tmp_message = 'Some sessions were flagged. Save the parameter set for the current passing sessions, \
             then find and save the correct set for the remaining sessions.\n'
            if self.autodetect_depths == False:
                tmp_message += ' Try Clearing the output, and rerunning the cell with autodetect_depths = True'
            self.message.value = tmp_message

    def interactive_find_roi_session_selector(self, session):
        '''
        First function that is called to find the current selected session's background
        and display the widget interface.

        Parameters
        ----------
        session (str or ipywidget DropDownMenu): path to chosen session.
        config_data (dict): ROI/Extraction configuration parameters

        Returns
        -------
        '''

        self.check_all.button_style = ''
        self.check_all.icon = ''
        self.message.value = ''

        # Get current session name to look up path
        self.formatted_key = session.split(' ')[1]
        curr_session_key = self.keys[self.checked_list.index]

        if self.formatted_key in self.keys:
            self.curr_session = self.sessions[self.formatted_key]

        # finfo is a key that points to a dict that contains the following keys:
        # ['file', 'dims', 'fps', 'nframes']. These are determined from moseq2-extract.io.video.get_video_info()
        if 'finfo' not in self.session_parameters[curr_session_key]:
            self.session_parameters[curr_session_key]['finfo'] = get_movie_info(self.curr_session)

        if self.curr_session.endswith('.mkv'):
            self.session_parameters[curr_session_key]['timestamps'] = \
                load_timestamps_from_movie(self.curr_session, threads=self.config_data['threads'],
                                           mapping=self.config_data.get('mapping', 'DEPTH'))
            self.session_parameters[curr_session_key]['finfo']['nframes'] = \
                len(self.session_parameters[curr_session_key]['timestamps'])

        # Update sliders with corresponding session's previously set values
        if not isinstance(self.session_parameters[curr_session_key]['bg_roi_depth_range'], str):
            self.bg_roi_depth_range.value = self.session_parameters[curr_session_key]['bg_roi_depth_range']
        self.minmax_heights.value = [self.session_parameters[curr_session_key]['min_height'],
                                     self.session_parameters[curr_session_key]['max_height']]
        self.dilate_iters.value = self.session_parameters[curr_session_key]['dilate_iterations']

        # Get background and display UI plots
        self.session_parameters[curr_session_key].pop('output_dir', None)
        self.curr_bground_im = get_bground_im_file(self.curr_session, **self.session_parameters[curr_session_key])

        if self.main_out is None:
            self.main_out = widgets.interactive_output(self.interactive_depth_finder, {
                                                                                   'minmax_heights': self.minmax_heights,
                                                                                   'fn': self.frame_num,
                                                                                   'dr': self.bg_roi_depth_range,
                                                                                   'di': self.dilate_iters
                                                                                  }
                                                   )

        display(self.clear_button, self.ui_tools)
        # display(self.main_out)
        gc.collect()

    def update_checked_list(self, results):
        '''
        Helper function to update the session selector passing indicators when a parameter test is run.

        Parameters
        ----------
        results (dict): ROI detection results dict containing the flag and return code to display.

        Returns
        -------
        '''

        curr_index = self.checked_list.index
        cur_val = list(self.checked_list.options)[curr_index].split(' ')
        checked_options = list(self.checked_list.options)

        # Update Checked List
        checked_options[curr_index] = f'{chr(int(results["ret_code"], base=16))} {cur_val[1]}'
        self.checked_list._initializing_traits_ = True
        self.checked_list.options = checked_options

        self.checked_list._initializing_traits_ = False
        self.checked_list.value = checked_options[curr_index]

    def interactive_depth_finder(self, minmax_heights, fn, dr, di):
        '''
        Interactive helper function that updates that views whenever the depth range or
        dilation iterations sliders are changed.
        At initial launch, it will auto-detect the depth estimation, then it will preserve the parameters
        across session changes.

        Parameters
        ----------
        session (str or ipywidget DropDownMenu): path to input file
        bground_im (2D np.array): Computed session background
        config_data (dict): Extraction configuration parameters
        dr (tuple or ipywidget IntRangeSlider): Depth range to capture
        di (int or ipywidget IntSlider): Dilation iterations

        Returns
        -------
        '''

        curr_session_key = self.keys[self.checked_list.index]

        self.save_parameters.button_style = 'primary'
        self.save_parameters.icon = 'none'

        # Autodetect reference depth range and min-max height values at launch
        if self.config_data['autodetect']:
            self.curr_results = self.get_roi_and_depths(self.curr_bground_im, self.curr_session)
            if not self.curr_results['flagged']:
                self.config_data['autodetect'] = False

            # Update the session flag result
            self.all_results[curr_session_key] = self.curr_results['flagged']

            # Set initial frame range tuple value
            self.session_parameters[curr_session_key]['frame_range'] = self.frame_range.value

            # Update sliders with corresponding session's autodetected values
            self.bg_roi_depth_range.value = self.session_parameters[curr_session_key]['bg_roi_depth_range']
            self.minmax_heights.value = [self.session_parameters[curr_session_key]['min_height'],
                                         self.session_parameters[curr_session_key]['max_height']]
        else:
            # Test updated parameters
            self.session_parameters[curr_session_key]['bg_roi_depth_range'] = (int(dr[0]), int(dr[1]))
            self.session_parameters[curr_session_key]['dilate_iterations'] = di

            if self.config_data['detect']:
                # Update the session flag result
                self.curr_results = self.get_roi_and_depths(self.curr_bground_im, self.curr_session)
                self.all_results[curr_session_key] = self.curr_results['flagged']

        # display graphs
        self.prepare_data_to_plot(self.curr_results['roi'], minmax_heights, fn)

        gc.collect()

    def get_roi_and_depths(self, bground_im, session):
        '''
        Performs bucket centroid estimation to find the coordinates to use as the true depth value.
        The true depth will be used to estimate the background depth_range, then it will update the
        widget values in real time.

        Parameters
        ----------
        bground_im (2D np.array): Computed session background
        session (str): path to currently processed session
        config_data (dict): Extraction configuration parameters

        Returns
        -------
        results (dict): dict that contains computed information. E.g. its ROI, and if it was flagged.
        '''

        # initialize results dict
        curr_results = {'flagged': False,
                        'ret_code': "0x1f7e2"}

        curr_session_key = self.keys[self.checked_list.index]

        if self.config_data['autodetect']:
            # Get max depth as a thresholding limit (this would be the DTD if it already was computed)
            limit = np.max(bground_im)

            # Compute bucket distance thresholding value
            threshold_value = np.median(bground_im)
            self.session_parameters[curr_session_key]['bg_threshold'] = int(threshold_value)

            # Threshold image to find depth at bucket center: the true depth
            cX, cY = get_bucket_center(bground_im, limit, threshold=threshold_value)

            # True depth is at the center of the bucket
            self.true_depth = bground_im[cY][cX]
            self.session_parameters[curr_session_key]['true_depth'] = int(self.true_depth)

            # Get true depth range difference
            range_diff = 10 ** (len(str(int(self.true_depth))) - 1)

            # Center the depth ranges around the true depth
            bg_roi_range_min = int(self.true_depth - range_diff)
            bg_roi_range_max = int(self.true_depth + range_diff)

            self.config_data['bg_roi_depth_range'] = (bg_roi_range_min, bg_roi_range_max)

            if bg_roi_range_max > self.bg_roi_depth_range.max:
                self.bg_roi_depth_range.max = bg_roi_range_max + range_diff

        # Get relevant structuring elements
        strel_dilate = select_strel(self.config_data['bg_roi_shape'], tuple(self.config_data['bg_roi_dilate']))
        strel_erode = select_strel(self.config_data['bg_roi_shape'], tuple(self.config_data['bg_roi_erode']))

        # get the current background image
        self.session_parameters[curr_session_key].pop('output_dir', None)
        self.curr_bground_im = get_bground_im_file(self.curr_session, **self.session_parameters[curr_session_key])

        try:
            # Get ROI
            rois, plane, bboxes, _, _, _ = get_roi(bground_im,
                                                   **self.session_parameters[curr_session_key],
                                                   strel_dilate=strel_dilate,
                                                   strel_erode=strel_erode,
                                                   get_all_data=True
                                                   )
        except ValueError:
            # bg depth range did not capture any area
            # flagged + ret_code are used to display a red circle in the session selector to indicate a failed
            # roi detection.
            curr_results['flagged'] = True
            curr_results['ret_code'] = "0x1f534"

            # setting the roi variable to 1's array to match the background image. This way,
            # bokeh will still have an image to display.
            curr_results['roi'] = np.ones_like(self.curr_bground_im)

            # results within curr_results will be propagated into the display via calling update_checked_list() in
            # prepare_data_to_plot()
            return curr_results
        except ValueError:
            # bg depth range did not capture any area
            curr_results['flagged'] = True
            curr_results['ret_code'] = "0x1f534"
            curr_results['roi'] = np.ones_like(self.curr_bground_im)
            self.update_checked_list(results=curr_results)
            return curr_results
        except Exception as e:
            print(e)
            curr_results['flagged'] = True

            # ret_code within curr_results will be propagated into the display via calling update_checked_list() in
            # prepare_data_to_plot()
            curr_results['ret_code'] = "0x1f534"
            curr_results['roi'] = np.ones_like(self.curr_bground_im)
            return curr_results

        if self.config_data['use_plane_bground']:
            print('Using plane fit for background...')
            self.curr_bground_im = set_bground_to_plane_fit(bground_im, plane, join(dirname(session), 'proc'))

        if self.config_data['autodetect']:
            # Corresponds to a rough pixel area estimate
            r = float(cv2.countNonZero(rois[0].astype('uint8')))
            self.config_data['pixel_areas'].append(r)
            self.session_parameters[curr_session_key]['pixel_area'] = r
        else:
            # Corresponds to a rough pixel area estimate
            r = float(cv2.countNonZero(rois[0].astype('uint8')))
            self.session_parameters[curr_session_key]['pixel_area'] = r

        res = False
        # check if the current measured area is within is the current list of ROI areas
        for area in self.config_data.get('pixel_areas', []):
            if isclose(area, r, abs_tol=50e2) or r > area:
                res = True
                break
        # initialize flag to check whether this session's ROI has a comparable number of pixels
        # to the previously viewed sessions.
        res = False

        # check if the current measured area is within is the current list of ROI areas
        for area in self.config_data.get('pixel_areas', []):
            # if the current session's ROI is smaller than all the previously checked sessions
            # by at least 500 square pixels. Then this session's ROI will be flagged
            if isclose(area, r, abs_tol=50e2):
                res = True
                break

        if not res and (len(self.config_data.get('pixel_areas', [])) > 0):
            curr_results['flagged'] = True
            curr_results['ret_code'] = "0x1f534"
        else:
            # add accepted area size to
            self.config_data['pixel_areas'].append(r)
        if not res and (len(self.config_data.get('pixel_areas', [])) > 0):
            curr_results['flagged'] = True
            curr_results['ret_code'] = "0x1f534"
        else:
            # add accepted area size to
            self.config_data['pixel_areas'].append(r)

        # Save ROI
        curr_results['roi'] = rois[0]
        curr_results['counted_pixels'] = r
        gc.collect()

        return curr_results

    def get_extraction(self, input_file, bground_im, roi):
        '''
        Extracts selected frame range (with the currently set session parameters)
        and displays the extraction as a Bokeh HTML-embedded div.

        Parameters
        ----------
        input_file (str): Path to session to extract
        config_data (dict): Extraction configuration parameters.
        bground_im (2D np.array): Computed session background.
        roi (2D np.array): Computed Region of interest array to mask bground_im with.

        Returns
        -------
        '''

        # Get structuring elements
        str_els = get_strels(self.config_data)

        # Get output path for extraction video
        output_dir = dirname(input_file)
        outpath = 'extraction_preview'
        view_path = join(output_dir, outpath + '.mp4')

        # Get frames to extract
        frame_batches = [range(self.frame_range.value[0], self.frame_range.value[1])]

        # Remove previous preview
        if os.path.exists(view_path):
            os.remove(view_path)

        # load chunk to display
        process_extract_batches(input_file, self.session_parameters[curr_session_key],
                                bground_im, roi, frame_batches,
                                str_els, view_path)

        # display extracted video as HTML Div using Bokeh
        if self.output is not None:
            self.output = None
        self.output = show_extraction(basename(dirname(input_file)), view_path)
        gc.collect()

    def prepare_data_to_plot(self, roi, minmax_heights, fn):
        '''
        Helper function that generates the display plots with the currently selected parameters,
         and checks if the min-max height parameters are acceptable, updating the success indicator if any
         issues arise.

        Parameters
        ----------
        input_file (str): Path to currently processed depth file
        bground_im (2D np.ndarray): Median depth image of the read video.
        roi (2D Boolean np.ndarray): Computed ROI representing the bucket floor
        minmax_heights (2-tuple): Min and max mouse heights to threshold from background subtracted image.
        fn (int): Frame index to display.

        Returns
        -------
        '''

        # set indicator error for incorrect ROI
        if self.curr_results['flagged']:
            self.curr_results['ret_code'] = "0x1f534"
            self.indicator.value = '<center><h2><font color="red";>Flagged: Current ROI pixel area may be incorrect. If ROI is acceptable,' \
                                   ' Mark it as passing. Otherwise, change the depth range values.</h2></center>'
        else:
            self.curr_results['flagged'] = False
            self.curr_results['ret_code'] = "0x1f7e2"
            self.indicator.value = '<center><h2><font color="green";>Passing</h2></center>'

        curr_session_key = self.keys[self.checked_list.index]

        # update adjusted min and max heights
        self.session_parameters[curr_session_key]['min_height'] = int(minmax_heights[0])
        self.session_parameters[curr_session_key]['max_height'] = int(minmax_heights[1])

        # prepare extraction metadatas
        str_els = get_strels(self.config_data)
        self.session_parameters[curr_session_key]['tracking_init_mean'] = None
        self.session_parameters[curr_session_key]['tracking_init_cov'] = None
        self.session_parameters[curr_session_key]['true_depth'] = int(self.true_depth)

        # get segmented frame
        raw_frames = load_movie_data(self.curr_session, 
                                    range(fn, fn + 30),
                                    **self.session_parameters[curr_session_key],
                                    frame_size=self.curr_bground_im.shape[::-1])

        # subtract background
        curr_frame = (self.curr_bground_im - raw_frames)
        raw_frames = load_movie_data(self.curr_session,
                                    range(fn, fn + 30),
                                    **self.session_parameters[curr_session_key],
                                    frame_size=self.curr_bground_im.shape[::-1])
        if not self.config_data.get('graduate_walls', False):
            curr_frame = (self.curr_bground_im - raw_frames)
        else:
            mouse_on_edge = (self.curr_bground_im < self.true_depth) & (raw_frames < self.curr_bground_im)
            curr_frame = (self.curr_bground_im - raw_frames) * np.logical_not(mouse_on_edge) + \
                         (self.true_depth - raw_frames) * mouse_on_edge

        # filter out regions outside of ROI
        try:
            filtered_frames = apply_roi(curr_frame, roi)[0].astype(self.config_data['frame_dtype'])

        except:
            # Display ROI error and flag
            filtered_frames = curr_frame.copy()[0]
            if not self.curr_results['flagged']:
                self.indicator.value = '<center><h2><font color="red";>Flagged: Could not apply ROI to loaded frames.</h2></center>'
                self.curr_results['flagged'] = True
                self.curr_results['ret_code'] = "0x1f534"

        # filter for included mouse height range
        try:
            filtered_frames = threshold_chunk(filtered_frames, minmax_heights[0], minmax_heights[1])
        except:
            # Display min-max heights error and flag
            filtered_frames = curr_frame.copy()[0]
            if not self.curr_results['flagged']:
                self.indicator.value = '<center><h2><font color="red";>Flagged: Mouse Height threshold range is incorrect.</h2></center>'
                self.curr_results['flagged'] = True
                self.curr_results['ret_code'] = "0x1f534"

        # Get overlayed ROI
        overlay = self.curr_bground_im.copy()
        overlay[roi != True] = 0

        # extract crop-rotated selected frame
        try:
            result = extract_chunk(**self.session_parameters[curr_session_key],
                                   **str_els,
                                   chunk=raw_frames.copy(),
                                   roi=roi,
                                   bground=self.curr_bground_im,
                                   )
        except:
            # Display error and flag
            result = {'depth_frames': np.zeros((1, self.config_data['crop_size'][0], self.config_data['crop_size'][1]))}
<<<<<<< HEAD

=======
        
        # Check if extracted chunk is empty
>>>>>>> 1bf8e251
        if (result['depth_frames'] == np.zeros((1, self.config_data['crop_size'][0], self.config_data['crop_size'][1]))).all():
            if not self.curr_results['flagged']:
                # set new text indicator flag value
                self.indicator.value = '<center><h2><font color="red";>Flagged: Cannot Find Mouse. Mouse Height threshold range is incorrect.</h2></center>'
                self.curr_results['flagged'] = True
                # update the return code value to update the dot-indicator in the checked list accordingly
                self.curr_results['ret_code'] = "0x1f534"

        if self.config_data.get('camera_type', 'kinect') == 'azure':
            # orienting preview images to match sample extraction
            display_bg = np.flip(self.curr_bground_im.copy(), 0)
            overlay = np.flip(overlay, 0) # overlayed roi
            filtered_frames = np.flip(filtered_frames, 0) # segmented
        else:
            display_bg = self.curr_bground_im

        # Clear output to update view
        clear_output()

        # Display extraction validation indicator text and circle
        self.update_checked_list(results=self.curr_results)
        display(self.indicator)

        # Make and display plots
        plot_roi_results(self.formatted_key, display_bg, roi, overlay, filtered_frames, result['depth_frames'][0], fn)
        gc.collect()

class InteractiveExtractionViewer:

    def __init__(self, data_path, flipped=False):
        '''

        Parameters
        ----------
        data_path (str): Path to base directory containing all sessions to test
        flipped (bool): indicates whether to show corrected flip videos
        '''

        self.sess_select = widgets.Dropdown(options=get_session_paths(data_path, extracted=True, flipped=flipped),
                                            description='Session:', disabled=False, continuous_update=True)

        self.clear_button = widgets.Button(description='Clear Output', disabled=False, tooltip='Close Cell Output')

        self.clear_button.on_click(self.clear_on_click)

    def clear_on_click(self, b=None):
        '''
        Clears the cell output

        Parameters
        ----------
        b (button click)

        Returns
        -------
        '''

        clear_output()

    def get_extraction(self, input_file):
        '''
        Returns a div containing a video object to display.

        Parameters
        ----------
        input_file (str): Path to session extraction video to view.

        Returns
        -------
        '''

        video_dims = get_video_info(input_file)['dims']
        url = upload_public(input_file)
        input_file = '/'.join(input_file.split('/')[-4:]) # truncate the base dir part of the file path
        video_div = f'''
                        <h2>{input_file}</h2>
                        <link rel="stylesheet" href="/nbextensions/google.colab/tabbar.css">
                        <video
                            src="{url}"; alt="{url}"; id="preview";
                            height="{video_dims[1]}"; width="{video_dims[0]}"; preload="auto";
                            style="float: center; type: "video/mp4"; margin: 0px 10px 10px 0px;
                            border="2"; autoplay controls loop>
                        </video>
                        <script>
                            document.querySelector('video').playbackRate = 0.1;
                        </script>
                     '''

        div = Div(text=video_div, style={'width': '100%', 'align-items': 'center', 'display': 'contents'})

        slider = Slider(start=0, end=4, value=1, step=0.1,
                             format="0[.]00", title=f"Playback Speed")

        callback = CustomJS(
            args=dict(slider=slider),
            code="""
                    document.querySelector('video').playbackRate = slider.value;
                 """
        )

        slider.js_on_change('value', callback)
        show(slider)
        show(div)<|MERGE_RESOLUTION|>--- conflicted
+++ resolved
@@ -320,7 +320,7 @@
                                                    )
 
         display(self.clear_button, self.ui_tools)
-        # display(self.main_out)
+        display(self.main_out)
         gc.collect()
 
     def update_checked_list(self, results):
@@ -447,7 +447,7 @@
             bg_roi_range_min = int(self.true_depth - range_diff)
             bg_roi_range_max = int(self.true_depth + range_diff)
 
-            self.config_data['bg_roi_depth_range'] = (bg_roi_range_min, bg_roi_range_max)
+            self.session_parameters[curr_session_key]['bg_roi_depth_range'] = (bg_roi_range_min, bg_roi_range_max)
 
             if bg_roi_range_max > self.bg_roi_depth_range.max:
                 self.bg_roi_depth_range.max = bg_roi_range_max + range_diff
@@ -482,14 +482,8 @@
             # results within curr_results will be propagated into the display via calling update_checked_list() in
             # prepare_data_to_plot()
             return curr_results
-        except ValueError:
-            # bg depth range did not capture any area
-            curr_results['flagged'] = True
-            curr_results['ret_code'] = "0x1f534"
-            curr_results['roi'] = np.ones_like(self.curr_bground_im)
-            self.update_checked_list(results=curr_results)
-            return curr_results
         except Exception as e:
+            # catching any remaining possible exceptions to preserve the integrity of the interactive GUI.
             print(e)
             curr_results['flagged'] = True
 
@@ -513,12 +507,6 @@
             r = float(cv2.countNonZero(rois[0].astype('uint8')))
             self.session_parameters[curr_session_key]['pixel_area'] = r
 
-        res = False
-        # check if the current measured area is within is the current list of ROI areas
-        for area in self.config_data.get('pixel_areas', []):
-            if isclose(area, r, abs_tol=50e2) or r > area:
-                res = True
-                break
         # initialize flag to check whether this session's ROI has a comparable number of pixels
         # to the previously viewed sessions.
         res = False
@@ -537,12 +525,6 @@
         else:
             # add accepted area size to
             self.config_data['pixel_areas'].append(r)
-        if not res and (len(self.config_data.get('pixel_areas', [])) > 0):
-            curr_results['flagged'] = True
-            curr_results['ret_code'] = "0x1f534"
-        else:
-            # add accepted area size to
-            self.config_data['pixel_areas'].append(r)
 
         # Save ROI
         curr_results['roi'] = rois[0]
@@ -566,6 +548,8 @@
         Returns
         -------
         '''
+
+        curr_session_key = self.keys[self.checked_list.index]
 
         # Get structuring elements
         str_els = get_strels(self.config_data)
@@ -641,21 +625,11 @@
 
         # subtract background
         curr_frame = (self.curr_bground_im - raw_frames)
-        raw_frames = load_movie_data(self.curr_session,
-                                    range(fn, fn + 30),
-                                    **self.session_parameters[curr_session_key],
-                                    frame_size=self.curr_bground_im.shape[::-1])
-        if not self.config_data.get('graduate_walls', False):
-            curr_frame = (self.curr_bground_im - raw_frames)
-        else:
-            mouse_on_edge = (self.curr_bground_im < self.true_depth) & (raw_frames < self.curr_bground_im)
-            curr_frame = (self.curr_bground_im - raw_frames) * np.logical_not(mouse_on_edge) + \
-                         (self.true_depth - raw_frames) * mouse_on_edge
 
         # filter out regions outside of ROI
         try:
             filtered_frames = apply_roi(curr_frame, roi)[0].astype(self.config_data['frame_dtype'])
-
+            
         except:
             # Display ROI error and flag
             filtered_frames = curr_frame.copy()[0]
@@ -690,12 +664,8 @@
         except:
             # Display error and flag
             result = {'depth_frames': np.zeros((1, self.config_data['crop_size'][0], self.config_data['crop_size'][1]))}
-<<<<<<< HEAD
-
-=======
-        
+
         # Check if extracted chunk is empty
->>>>>>> 1bf8e251
         if (result['depth_frames'] == np.zeros((1, self.config_data['crop_size'][0], self.config_data['crop_size'][1]))).all():
             if not self.curr_results['flagged']:
                 # set new text indicator flag value
