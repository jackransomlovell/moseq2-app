'''

General utility functions.

'''
import pandas as pd
import ruamel.yaml as yaml
from copy import deepcopy
from pprint import pprint
from os.path import basename, join, exists, splitext
from os import mkdir
from glob import glob
from shutil import copy2
from collections import defaultdict
from contextlib import contextmanager
from moseq2_viz.util import read_yaml
from moseq2_app.gui.progress import update_progress
from moseq2_viz.scalars.util import scalars_to_dataframe
from moseq2_extract.util import read_yaml, check_filter_sizes
from moseq2_viz.model.util import compute_behavioral_statistics


def read_and_clean_config(config_file):
    config_data = read_yaml(config_file)
    config_data = check_filter_sizes(config_data)
    config_data['threads'] = max(1, config_data.get('threads', 8))

    # TODO: see if this is necessary
    # set defaults if the keys don't exist
    config_data = {
        'bg_roi_erode': (1, 1),
        'bg_roi_dilate': (1, 1),
        **config_data
    }

    return config_data


def write_yaml(data, file):
    with open(file, 'w') as yaml_f:
        yaml.safe_dump(data, yaml_f)


def merge_labels_with_scalars(sorted_index, model_path):
    '''
    Computes all the syllable statistics to plot, including syllable scalars.

    Parameters
    ----------
    sorted_index (dict): Sorted dict of modeled sessions
    model_fit (dict): Trained AR-HMM results dict
    model_path (str): Respective path to the AR-HMM model in use.
    max_sylls (int): Maximum number of syllables to include

    Returns
    -------
    df (pd.DataFrame): Dataframe containing all of the mean syllable statistics
    scalar_df (pd.DataFrame): Dataframe containing the frame-by-frame scalar and label data
    '''

    # Load scalar Dataframe to compute syllable speeds
    scalar_df = scalars_to_dataframe(sorted_index, model_path=model_path)

    df = compute_behavioral_statistics(scalar_df, count='usage',
                                       groupby=['group', 'uuid', 'SessionName', 'SubjectName'])

    return df, scalar_df

def index_to_dataframe(index_path):
    '''
    Reads the index file into a dictionary and converts it into an editable DataFrame.

    Parameters
    ----------
    index_path (str): Path to index file

    Returns
    -------
    index_data (dict): Dict object containing all parsed index file contents
    df (pd.DataFrame): Formatted dict in DataFrame form including each session's metadata
    '''

    index_data = read_yaml(index_path)

    files = index_data['files']
    meta = [f['metadata'] for f in files]

    meta_df = pd.DataFrame(meta)
    tmp_df = pd.DataFrame(files)

    df = pd.concat([meta_df, tmp_df], axis=1)

    def apply_filename(n):
        return basename(n[0])

    df['filename'] = df['path'].apply(apply_filename)

    return index_data, df

class bcolors:
    '''
    Class containing color UNICODE values used to color printed output.
    '''

    HEADER = '\033[95m'
    OKBLUE = '\033[94m'
    OKCYAN = '\033[96m'
    OKGREEN = '\033[92m'
    WARNING = '\033[93m'
    FAIL = '\033[91m'
    ENDC = '\033[0m'
    BOLD = '\033[1m'
    UNDERLINE = '\033[4m'

def uuid_lookup(target_uuid, uuid_dict_source):
    """
    Look up session infomtion with full/partial uuid. Helper function for users to look up uuid after running interactive_scalar_summary

    Parameters
    ----------
    target_uuid (str): full or partial uuid the user wants to look up.
    uuid_dict (dict): dictionary from interactive_scalar_summary widget that has all the session information 
    """
    
    # deep copy the input dictionary
    uuid_dict = deepcopy(uuid_dict_source)

    for uuid, info in uuid_dict.items():
        if target_uuid in uuid:
            print('UUID:', uuid)
            # put the path in info['metadata'] for printing
            info['metadata']['h5Path'], info['metadata']['yamlPath'] = info['path']
            pprint({k: info['metadata'][k] for k in ['SessionName', 'SubjectName', 'StartTime', 'h5Path', 'yamlPath']})

def setup_model_folders(progress_paths):
    """Create model-specific folders

    Parameters
    ----------
    progress_paths (dict): dictionary of notebook progress paths.

    Returns
    -------
    model_dict (dict): dictionary for model specific paths such as model_session_path, model_path, syll_info, syll_info_df and crowd_dir
    """
    # find all the models in the model master path
    models = glob(join(progress_paths['base_model_path'], '*.p'))
    
    # initialize model dictionary
    model_dict = defaultdict(dict)

    for model in models:
        model_dir = splitext(model)[0]
        # get the model file name to use as 
        model = basename(model)
        # Check if the model directory already exists
        if not exists(model_dir):
            print('Creating model folder for', model)
            # make a model-specific folder
            mkdir(model_dir)
        
        # check if the model is copied to the model-specific folder
        if not exists(join(model_dir, model)):
            copy2(join(progress_paths['base_model_path'], model), model_dir)
        
        model_dict[model]['model_session_path'] = model_dir
        model_dict[model]['model_path'] = join(model_dir, model)
    return dict(model_dict)  # remove defaultdict class

def update_model_paths(desired_model, model_dict, progress_filepath):
    """helper function to update relevant model paths in progress.yaml when specific model is chosen

    Parameters
    ----------
    desired_model (str): file name of the desired specific model
    model_dict (dict): dictionary for model specific paths such as model_session_path, model_path, syll_info, syll_info_df and crowd_dir
    progress_filepath (str): path to progress.yaml

    Returns
    -------
    [type]
        [description]
    """

<<<<<<< HEAD
    if desired_model not in model_dict:
        print(f'{desired_model} not found in model_dict. Make sure desired_model is one of the keys in model_dict. See keys with list(model_dict)')
=======
    assert desired_model in model_dict, '{} not found in model_dict. Make sure desired_model is one of the keys in model_dict. \nPossible keys: \n{}'.format(desired_model, "\n".join(map(str, model_dict)))
>>>>>>> ca32b6c5

    # update model_session_path and model_path
    for key in ['model_session_path', 'model_path']:
        progress_paths = update_progress(progress_filepath, key, model_dict[desired_model].get(key))
    progress_paths = update_progress(progress_filepath, 'plot_path', join(model_dict[desired_model]['model_session_path'], 'plots/'))

    # reset paths in progress_paths
    for key in ['crowd_dir', 'syll_info', 'df_info_path']:
        progress_paths = update_progress(progress_filepath, key, '')
    return progress_paths


@contextmanager
def update_config(path: str) -> dict:
    config = read_yaml(path)
    try:
        yield config
    finally:
        with open(path, 'w') as config_path:
            yaml.safe_dump(config, config_path)<|MERGE_RESOLUTION|>--- conflicted
+++ resolved
@@ -182,12 +182,7 @@
         [description]
     """
 
-<<<<<<< HEAD
-    if desired_model not in model_dict:
-        print(f'{desired_model} not found in model_dict. Make sure desired_model is one of the keys in model_dict. See keys with list(model_dict)')
-=======
     assert desired_model in model_dict, '{} not found in model_dict. Make sure desired_model is one of the keys in model_dict. \nPossible keys: \n{}'.format(desired_model, "\n".join(map(str, model_dict)))
->>>>>>> ca32b6c5
 
     # update model_session_path and model_path
     for key in ['model_session_path', 'model_path']:
