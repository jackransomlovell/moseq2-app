'''

Main syllable crowd movie viewing, comparing, and labeling functionality.
 Included tools are the Syllable labeler, and the crowd movie/position pdf comparison tool.

'''

import re
import os
<<<<<<< HEAD
import shutil
=======
import io
import base64
>>>>>>> 49f193c5
import numpy as np
import pandas as pd
from glob import glob
from copy import deepcopy
from bokeh.io import show
import ruamel.yaml as yaml
import ipywidgets as widgets
from bokeh.layouts import column
from bokeh.plotting import figure
from os.path import exists
from moseq2_extract.util import read_yaml
from moseq2_viz.util import get_sorted_index
from bokeh.models import Div, CustomJS, Slider
from IPython.display import display, clear_output
from moseq2_extract.io.video import get_video_info
from moseq2_app.viz.view import display_crowd_movies
from moseq2_app.util import merge_labels_with_scalars
from moseq2_viz.model.util import parse_model_results
from moseq2_app.viz.widgets import SyllableLabelerWidgets, CrowdMovieCompareWidgets
from moseq2_viz.helpers.wrappers import make_crowd_movies_wrapper, init_wrapper_function
from moseq2_viz.scalars.util import (scalars_to_dataframe, compute_syllable_position_heatmaps, get_syllable_pdfs)
from IPython.display import HTML
try:
    from kora.drive import upload_public
except (ImportError, ModuleNotFoundError) as error:
    print(error)

yml = yaml.YAML()
yml.indent(mapping=3, offset=2)

def _initialize_syll_info_dict(max_sylls):
    return {i: {'label': '', 'desc': '', 'crowd_movie_path': '', 'group_info': {}} for i in range(max_sylls)}

class SyllableLabeler(SyllableLabelerWidgets):
    '''

    Class that contains functionality for previewing syllable crowd movies and
     user interactions with buttons and menus.

    '''

    def __init__(self, model_fit, model_path, index_file, config_file, max_sylls, select_median_duration_instances, max_examples, crowd_movie_dir, save_path):
        '''
        Initializes class context parameters, reads and creates the syllable information dict.

        Parameters
        ----------
        model_fit (dict): Loaded trained model dict.
        index_file (str): Path to saved index file.
        max_sylls (int): Maximum number of syllables to preview and label.
        select_median_duration_instances (bool): if true, select examples with syallable duration closer to median.
        save_path (str): Path to save syllable label information dictionary.
        '''

        super().__init__()
        self.save_path = save_path

        # max_sylls is either automatically set in the wrapper.py function interactive_syllable_labeler_wrapper()
        # by passing max_syllables=None to the wrapper/main.py function::label_syllables. Otherwise, if a integer
        # is inputted, then self.max_sylls is set to that same integer.
        self.max_sylls = max_sylls
        self.select_median_duration_instances = select_median_duration_instances
        self.max_examples = max_examples

        self.config_data = read_yaml(config_file)

        self.model_fit = model_fit
        self.model_path = model_path
        self.sorted_index = get_sorted_index(index_file)

        # Syllable Info DataFrame path
        output_dir = os.path.dirname(save_path)
        self.df_output_file = os.path.join(output_dir, 'syll_df.parquet')
        self.scalar_df_output = os.path.join(output_dir, 'moseq_scalar_dataframe.parquet')

        index_uuids = sorted(self.sorted_index['files'])
        model_uuids = sorted(set(self.model_fit['metadata']['uuids']))

        if not set(model_uuids).issubset(set(index_uuids)):
            print('Error: Some model UUIDs were not found in the provided index file.')

        if os.path.exists(save_path):
            self.syll_info = read_yaml(save_path)
            if len(self.syll_info) != max_sylls:
                # Delete previously saved parquet
                if os.path.exists(self.df_output_file):
                    os.remove(self.df_output_file)

                self.syll_info = _initialize_syll_info_dict(max_sylls)

            for i in range(max_sylls):
                if 'group_info' not in self.syll_info[i]:
                    self.syll_info[i]['group_info'] = {}
        else:
            # Delete previously saved parquet
            if os.path.exists(self.df_output_file):
                os.remove(self.df_output_file)

            self.syll_info = _initialize_syll_info_dict(max_sylls)

            # Write to file
            with open(self.save_path, 'w') as f:
                yml.dump(self.syll_info, f)

        # Initialize button callbacks
        self.next_button.on_click(self.on_next)
        self.prev_button.on_click(self.on_prev)
        self.set_button.on_click(self.on_set)
        self.clear_button.on_click(self.clear_on_click)

        self.get_mean_syllable_info()

        # Populate syllable info dict with relevant syllable information
        self.get_crowd_movie_paths(index_file, model_path, self.config_data, crowd_movie_dir)

        # Get dropdown options with labels
        self.option_dict = {f'{i} - {x["label"]}': self.syll_info[i] for i, x in enumerate(self.syll_info.values())}

        # Set the syllable dropdown options
        self.syll_select.options = self.option_dict

    def write_syll_info(self, curr_syll=None):
        '''
        Writes current syllable info data to a YAML file.

        Returns
        -------
        '''

        # Dropping sub-dictionaries from the syll_info dict that contain
        # the syllable statistics information plotted in the info table in the Syllable Labeler GUI.
        # The sub-dicts are dropped in order to keep the syll_info.yaml file clean, only containing the
        # label, description, and crowd movie path for each syllable.
        tmp = deepcopy(self.syll_info)
        for syll in range(self.max_sylls):
            tmp[syll].pop('group_info', None)

        # Write to file
        with open(self.save_path, 'w') as f:
            yml.dump(tmp, f)

        if curr_syll is not None:
            # Update the syllable dropdown options
            self.option_dict = {f'{i} - {x["label"]}': self.syll_info[i] for i, x in enumerate(self.syll_info.values())}

            self.syll_select._initializing_traits_ = True
            self.syll_select.options = self.option_dict
            self.syll_select.index = curr_syll
            self.syll_select._initializing_traits_ = False

    def get_mean_group_dict(self, group_df):
        '''
        Creates a dict object to convert to a displayed table containing syllable scalars.

        Parameters
        ----------
        group_df (pd.DataFrame): DataFrame containing mean syllable scalar data for each session and their groups

        Returns
        -------
        '''

        # Get array of grouped syllable info
        group_dicts = []
        for group in self.groups:
            group_dict = {
                group: group_df[group_df['group'] == group].drop('group', axis=1).reset_index(drop=True).to_dict()}
            group_dicts.append(group_dict)

        self.group_syll_info = deepcopy(self.syll_info)
        # Update syllable info dict
        for gd in group_dicts:
            group_name = list(gd)[0]
            for syll in range(self.max_sylls):
                self.group_syll_info[syll]['group_info'][group_name] = {
                    'usage': gd[group_name]['usage'][syll],
                    'duration (s)': gd[group_name]['duration'][syll],
                    '2D velocity (mm/frame)': gd[group_name]['velocity_2d_mm'][syll],
                    '3D velocity (mm/frame)': gd[group_name]['velocity_3d_mm'][syll],
                    'height (mm)': gd[group_name]['height_ave_mm'][syll],
                    'distance to center (pixels)': gd[group_name]['dist_to_center_px'][syll],
                }

    def get_mean_syllable_info(self):
        '''
        Populates syllable information dict with usage and scalar information.

        Returns
        -------
        '''

        if not os.path.exists(self.df_output_file):
            # Compute a syllable summary Dataframe containing usage-based
            # sorted/relabeled syllable usage and duration information from [0, max_syllable) inclusive
            df, scalar_df = merge_labels_with_scalars(self.sorted_index, self.model_path)
            df = df.astype(dict(SubjectName=str, SessionName=str))
            print('Writing main syllable info to parquet')
            df.to_parquet(self.df_output_file, engine='fastparquet', compression='gzip')
            scalar_df.to_parquet(self.scalar_df_output, compression='gzip')
        else:
            print('Loading parquet files')
            df = pd.read_parquet(self.df_output_file, engine='fastparquet')

        # Get all unique groups in df
        self.groups = df.group.unique()

        # Get grouped DataFrame
        group_df = df.groupby(['group', 'syllable'], as_index=False).mean()

        # Get self.group_info
        self.get_mean_group_dict(group_df)

    def set_group_info_widgets(self, group_info):
        '''
        Display function that reads the syllable information into a pandas DataFrame, converts it
        to an HTML table and displays it in a Bokeh Div facilitated via the Output() widget.

        Parameters
        ----------
        group_info (dict): Dictionary of grouped current syllable information

        Returns
        -------
        '''

        full_df = pd.DataFrame(group_info)
        columns = full_df.columns

        output_tables = []
        if len(self.groups) < 4:
            # if there are less than 4 groups, plot the table in one row
            output_tables = [Div(text=full_df.to_html())]
        else:
            # plot 4 groups per row to avoid table being cut off by movie
            n_rows = int(len(columns) / 4)
            row_cols = np.array_split(columns, n_rows)

            for i in range(len(row_cols)):
                row_df = full_df[row_cols[i]]
                output_tables += [Div(text=row_df.to_html())]

        ipy_output = widgets.Output()
        with ipy_output:
            for ot in output_tables:
                show(ot)

        self.info_boxes.children = [self.syll_info_lbl, ipy_output, ]

    def interactive_syllable_labeler(self, syllables):
        '''
        Helper function that facilitates the interactive view. Function will create a Bokeh Div object
        that will display the current video path.

        Parameters
        ----------
        syllables (int or ipywidgets.DropDownMenu): Current syllable to label

        Returns
        -------
        '''

        self.set_button.button_style = 'primary'

        # Set current widget values
        if len(syllables['label']) > 0:
            self.lbl_name_input.value = syllables['label']

        if len(syllables['desc']) > 0:
            self.desc_input.value = syllables['desc']

        # Update label
        self.cm_lbl.text = f'Crowd Movie {self.syll_select.index + 1}/{len(self.syll_select.options)}'

        # Update scalar values
        self.set_group_info_widgets(self.group_syll_info[self.syll_select.index]['group_info'])

        # Get current movie path
        cm_path = syllables['crowd_movie_path']
        url = upload_public(cm_path)

        video_dims = get_video_info(cm_path)['dims']

        # Create syllable crowd movie HTML div to embed
        video_div = f'''
                        <h2>{self.syll_select.index}: {syllables['label']}</h2>
                        <link rel="stylesheet" href="/nbextensions/google.colab/tabbar.css">
                        <video
                            src="{url}"; alt="{url}"; id="preview";  
                            height="{video_dims[1]}"; width="{video_dims[0]}"; preload="true";
                            style="float: left; type: "video/mp4"; margin: 0px 10px 10px 0px;
                            border="2"; autoplay controls loop>
                        </video>
                    '''

        # Create embedded HTML Div and view layout
        div = Div(text=video_div, style={'width': '100%'})

        slider = Slider(start=0, end=2, value=1, step=0.1, width=video_dims[0]-50,
                        format="0[.]00", title=f"Playback Speed")

        callback = CustomJS(
            args=dict(slider=slider),
            code="""
                    document.querySelector('video').playbackRate = slider.value;
                 """
        )

        slider.js_on_change('value', callback)

        layout = column([div, self.cm_lbl, slider])

        # Insert Bokeh div into ipywidgets Output widget to display
        vid_out = widgets.Output(layout=widgets.Layout(display='inline-block'))
        with vid_out:
            show(layout)

        # Create grid layout to display all the widgets
        grid = widgets.AppLayout(left_sidebar=vid_out,
                                 right_sidebar=self.data_box,
                                 pane_widths=[3, 0, 3])

        # Display all widgets
        display(grid)

    def set_default_cm_parameters(self, config_data):
        '''
        Sets default crowd movie generation parameters that may be manually updated.

        Parameters
        ----------
        config_data (dict): Dict of main moseq configuration parameters.

        Returns
        -------
        config_data (dict): Updated dict of main moseq configuration parameters
         with default crowd movie generation parameters.
        '''

        config_data['separate_by'] = ''
        config_data['specific_syllable'] = None
        config_data['max_syllable'] = self.max_sylls
        config_data['max_examples'] = self.max_examples
        config_data['select_median_duration_instances'] = self.select_median_duration_instances
        config_data['gaussfilter_space'] = [0, 0]
        config_data['medfilter_space'] = [0]
        config_data['sort'] = True
        config_data['pad'] = 10
        config_data['min_dur'] = 3
        config_data['max_dur'] = 60
        config_data['raw_size'] = (512, 424)
        config_data['scale'] = 1
        config_data['legacy_jitter_fix'] = False
        config_data['cmap'] = 'jet'
        config_data['count'] = 'usage'

        return config_data

    def get_crowd_movie_paths(self, index_path, model_path, config_data, crowd_movie_dir):
        '''
        Populates the syllable information dict with the respective crowd movie paths.

        Parameters
        ----------
        crowd_movie_dir (str): Path to directory containing all the generated crowd movies

        Returns
        -------
        '''

        if not os.path.exists(crowd_movie_dir):
            print('Crowd movies not found. Generating movies...')
            config_data = self.set_default_cm_parameters(config_data)
            # Generate movies if directory does not exist
            crowd_movie_paths = make_crowd_movies_wrapper(index_path, model_path, crowd_movie_dir, config_data)['all']
        else:
            # get existing crowd movie paths
            crowd_movie_paths = [f for f in glob(crowd_movie_dir + '*') if '.mp4' in f]

        if len(crowd_movie_paths) < self.max_sylls:
            print('Crowd movie list is incomplete. Generating movies...')
            config_data = self.set_default_cm_parameters(config_data)

            # Generate movies if directory does not exist
            crowd_movie_paths = make_crowd_movies_wrapper(index_path, model_path, crowd_movie_dir, config_data)['all']

        # Get syll_info paths
        info_cm_paths = [s['crowd_movie_path'] for s in self.syll_info.values()]

        if set(crowd_movie_paths) != set(info_cm_paths):
            exp = re.compile(r'.*sorted-id-(?P<sorted_id>\d{1,3}).\((?P<sort_type>\w+)\)_original-id-(?P<original_id>\d{1,3})')
            for cm in crowd_movie_paths:
                # Parse paths to get corresponding syllable number
                match_groups = exp.search(cm).groupdict()
                match_groups = {k: int(v) if v.isdigit() else v for k, v in match_groups.items()}
                sorted_num = match_groups['sorted_id']
                if sorted_num in self.syll_info:
                    sd = self.syll_info[sorted_num]
                    sd['crowd_movie_path'] = cm
                    self.syll_info[sorted_num] = {**sd, **match_groups}

        # Write to file
        with open(self.save_path, 'w+') as f:
            yml.dump(self.syll_info, f)

class CrowdMovieComparison(CrowdMovieCompareWidgets):
    '''
    Crowd Movie Comparison application class. Contains all the user inputted parameters
    within its context.

    '''

    def __init__(self, config_data, index_path, df_path, model_path, syll_info, output_dir, get_pdfs, load_parquet):
        '''
        Initializes class object context parameters.

        Parameters
        ----------
        config_data (dict): Configuration parameters for creating crowd movies.
        index_path (str): Path to loaded index file.
        df_path (str): Path to pre-computed parquet file with syllable df info.
        model_path (str): Path to loaded model.
        syll_info (dict): Dict object containing labeled syllable information.
        output_dir (str): Path to directory to store crowd movies.
        get_pdfs (bool): Generate position heatmaps for the corresponding crowd movie grouping
        load_parquet (bool): Indicates to load previously saved syllable data.
        '''

        super().__init__()

        self.config_data = config_data
        self.index_path = index_path
        self.model_path = model_path
        self.df_path = df_path
        self.scalar_df_path = os.path.join(os.path.dirname(df_path), 'moseq_scalar_dataframe.parquet')

        self.get_pdfs = get_pdfs

        if isinstance(syll_info, str):
            if exists(syll_info):
                self.syll_info = read_yaml(syll_info)
        elif isinstance(syll_info, dict):
            self.syll_info = syll_info

        if isinstance(config_data, str):
            self.config_data = read_yaml(config_data)
        elif isinstance(syll_info, dict):
            self.config_data = config_data

        self.output_dir = output_dir
        self.max_sylls = len(syll_info)

        if load_parquet:
            if df_path is not None and not os.path.exists(df_path):
                self.df_path = None
        else:
            self.df_path = None

        # Prepare current context's base session syllable info dict
        self.session_dict = {i: {'session_info': {}} for i in range(self.max_sylls)}

        _, self.sorted_index = init_wrapper_function(index_file=index_path, output_dir=output_dir)
        self.model_fit = parse_model_results(model_path)

        # Set Session MultipleSelect widget options
        self.sessions = sorted(set(self.model_fit['metadata']['uuids']))

        index_uuids = sorted(self.sorted_index['files'])
        if index_uuids != self.sessions:
            print('Error: Index file UUIDs do not match model UUIDs.')

        options = list(set([self.sorted_index['files'][s]['metadata']['SessionName'] for s in self.sessions]))

        self.cm_session_sel.options = sorted(options)

        self.get_session_mean_syllable_info_df()

        # Set widget callbacks
        self.cm_session_sel.observe(self.select_session)
        self.cm_sources_dropdown.observe(self.show_session_select)
        self.cm_trigger_button.on_click(self.on_click_trigger_button)
        self.clear_button.on_click(self.clear_on_click)

        self.set_default_cm_parameters()

        # Set Syllable select widget options
        # Get dropdown options with labels
        self.cm_syll_options = [f'{i} - {x["label"]}' for i, x in enumerate(self.syll_info.values())]
        self.cm_syll_select.options = self.cm_syll_options

    def set_default_cm_parameters(self):

        self.config_data['max_syllable'] = self.max_sylls
        self.config_data['separate_by'] = 'groups'
        self.config_data['specific_syllable'] = None
        self.config_data['gaussfilter_space'] = [0, 0]
        self.config_data['medfilter_space'] = [0]
        self.config_data['sort'] = True
        self.config_data['pad'] = 10
        self.config_data['min_dur'] = 4
        self.config_data['max_dur'] = 60
        self.config_data['raw_size'] = (512, 424)
        self.config_data['scale'] = 1
        self.config_data['legacy_jitter_fix'] = False
        self.config_data['cmap'] = 'jet'
        self.config_data['count'] = 'usage'

    def get_mean_group_dict(self, group_df):
        '''
        Creates a dict object to convert to a displayed table containing syllable scalars.

        Parameters
        ----------
        group_df (pd.DataFrame): DataFrame containing mean syllable scalar data for each session and their groups

        Returns
        -------
        '''

        # Get array of grouped syllable info
        group_dicts = []
        for group in self.groups:
            group_dict = {
                group: group_df[group_df['group'] == group].drop('group', axis=1).reset_index(drop=True).to_dict()}
            group_dicts.append(group_dict)

        self.group_syll_info = deepcopy(self.syll_info)

        for i in range(self.max_sylls):
            if i not in self.group_syll_info:
                self.group_syll_info[i] = {'label': '', 'desc': '', 'crowd_movie_path': ''}
            if 'group_info' not in self.group_syll_info[i]:
                self.group_syll_info[i]['group_info'] = {}

        # Update syllable info dict
        for gd in group_dicts:
            group_name = list(gd.keys())[0]
            for syll in list(gd[group_name]['syllable'].keys()):
                # ensure syll is less than max number of syllables
                if syll < self.max_sylls:
                    try:
                        self.group_syll_info[syll]['group_info'][group_name] = {
                            'usage': gd[group_name]['usage'][syll],
                            'duration (s)': gd[group_name]['duration'][syll],
                            '2D velocity (mm/frame)': gd[group_name]['velocity_2d_mm'][syll],
                            '3D velocity (mm/frame)': gd[group_name]['velocity_3d_mm'][syll],
                            'height (mm)': gd[group_name]['height_ave_mm'][syll],
                            'distance to center (pixels)': gd[group_name]['dist_to_center_px'][syll],
                        }
                    except KeyError:
                        # if a syllable is not in the given group, a KeyError will arise.
                        print(f'Warning: syllable #{syll} is not in group:{group_name}')

    def get_session_mean_syllable_info_df(self):
        '''

        Populates session-based syllable information dict with usage and scalar information.

        Parameters
        ----------

        Returns
        -------
        '''
        if self.df_path is not None and os.path.exists(self.df_path):
            print('Loading parquet files')
            df = pd.read_parquet(self.df_path, engine='fastparquet')
            if not os.path.exists(self.scalar_df_path):
                self.scalar_df = scalars_to_dataframe(self.sorted_index, model_path=self.model_path)
                self.scalar_df.to_parquet(self.scalar_df_path, compression='gzip')
            else:
                self.scalar_df = pd.read_parquet(self.scalar_df_path)
        else:
            print('Syllable DataFrame not found. Computing and saving syllable statistics...')
            df, self.scalar_df = merge_labels_with_scalars(self.sorted_index, self.model_path)
            self.scalar_df.to_parquet(self.scalar_df_path, compression='gzip')

        if self.get_pdfs:
            # Compute syllable position PDFs
            hists = compute_syllable_position_heatmaps(self.scalar_df,
                                                       syllables=range(self.max_sylls),
                                                       normalize=True).reset_index().rename(columns={'labels (usage sort)': 'syllable', 0: 'pdf'})
            self.df = pd.merge(df, hists, on=['group', 'SessionName', 'SubjectName', 'uuid', 'syllable'])
            self.df['SubjectName'] = self.df['SubjectName'].astype(str)
            self.df['SessionName'] = self.df['SessionName'].astype(str)

        # Get grouped DataFrame
        self.session_df = df.groupby(['SessionName', 'syllable'], as_index=False).mean()
        self.subject_df = df.groupby(['SubjectName', 'syllable'], as_index=False).mean()

        self.groups = list(df.group.unique())

        # Get group DataFrame
        self.group_df = df.groupby(['group', 'syllable'], as_index=False).mean()

        self.get_mean_group_dict(self.group_df)

    def get_selected_session_syllable_info(self, sel_sessions):
        '''
        Prepares dict of session-based syllable information to display.

        Parameters
        ----------
        sel_sessions (list): list of selected session names.

        Returns
        -------
        '''

        if self.cm_sources_dropdown.value == 'SubjectName':
            use_df = self.subject_df
        elif self.cm_sources_dropdown.value == 'SessionName':
            use_df = self.session_df

        # Get array of grouped syllable info
        session_dicts = []
        for sess in sel_sessions:
            session_dict = {
                sess: use_df[use_df[self.cm_sources_dropdown.value] == sess].drop(self.cm_sources_dropdown.value, axis=1).reset_index(
                    drop=True).to_dict()}
            session_dicts.append(session_dict)

        # Update syllable data with session info
        for sd in session_dicts:
            session_name = list(sd.keys())[0]
            for syll in list(sd[session_name]['syllable'].keys()):
                try:
                    self.session_dict[syll]['session_info'][session_name] = {
                        'usage': sd[session_name]['usage'][syll],
                        'duration (s)': sd[session_name]['duration'][syll],
                        '2D velocity (mm/frame)': sd[session_name]['velocity_2d_mm'][syll],
                        '3D velocity (mm/frame)': sd[session_name]['velocity_3d_mm'][syll],
                        'height (mm)': sd[session_name]['height_ave_mm'][syll],
                        'distance to center (pixels)': sd[session_name]['dist_to_center_px'][syll],
                    }
                except KeyError:
                    # if a syllable is not in the given group, a KeyError will arise.
                    print(f'Warning: syllable #{syll} is not in group:{session_name}')

    def get_pdf_plot(self, group_syllable_pdf, group_name):
        '''
        Helper function that creates a bokeh plot with the given PDF heatmap and figure title.

        Parameters
        ----------
        group_syllable_pdf (2D np.ndarray): Mean syllable position PDF heatmap.
        group_name (str): Name of group for generated syllable pdf

        Returns
        -------
        pdf_fig (bokeh.figure): Create bokeh figure.
        '''

        pdf_fig = figure(height=350, width=350, title=f'{group_name}')
        pdf_fig.x_range.range_padding = pdf_fig.y_range.range_padding = 0
        pdf_fig.image(image=[group_syllable_pdf],
                      x=0,
                      y=0,
                      dw=group_syllable_pdf.shape[1],
                      dh=group_syllable_pdf.shape[0],
                      palette="Viridis256")

        return pdf_fig

    def generate_crowd_movie_divs(self, grouped_syll_dict):
        '''
        Generates HTML divs containing crowd movies and syllable metadata tables
         from the given syllable dict file.

        Returns
        -------
        divs (list of Bokeh.models.Div): Divs of HTML videos and metadata tables.
        bk_plots (list): list of corresponding position heatmap figures.
        '''

        cm_source = self.cm_sources_dropdown.value

        syll_number = int(self.cm_syll_select.value.split(' - ')[0])

        # Compute paths to crowd movies
        path_dict = make_crowd_movies_wrapper(self.index_path, self.model_path, self.output_dir, self.config_data)

        if cm_source == 'group':
            g_iter = self.groups
        else:
            g_iter = self.cm_session_sel.value

        if self.get_pdfs:
            # Get corresponding syllable position PDF
            group_syll_pdfs = get_syllable_pdfs(self.df,
                                                syllables=[syll_number],
                                                groupby=cm_source,
                                                syllable_key='syllable')[0].drop('syllable', axis=1).reset_index()
            for group in g_iter:
                grouped_syll_dict[group]['pdf'] = group_syll_pdfs[group_syll_pdfs[cm_source] == group]['pdf']

        # Remove previously displayed data
        clear_output()

        # Get each group's syllable info to display; formatting keys.
        curr_grouped_syll_dict = {}
        for group in grouped_syll_dict.keys():
            curr_grouped_syll_dict[group] = {}
            for key in grouped_syll_dict[group].keys():
                if key == 'velocity_2d_mm':
                    new_key = '2D velocity (mm/s)'
                    curr_grouped_syll_dict[group][new_key] = grouped_syll_dict[group][key]
                else:
                    curr_grouped_syll_dict[group][key] = grouped_syll_dict[group][key]

        # Create syllable info DataFrame
        syll_info_df = pd.DataFrame(curr_grouped_syll_dict)

        # Get currently selected syllable name info
        self.curr_label = self.syll_info[syll_number]['label']
        self.curr_desc = self.syll_info[syll_number]['desc']

        # Create video divs including syllable metadata
        divs = []
        bk_plots = []

        for group_name, cm_path in path_dict.items():
            # Convert crowd movie metadata to HTML table
            if self.get_pdfs:
                group_info = pd.DataFrame(syll_info_df.drop('pdf', axis=0)[group_name]).to_html()
                try:
                    # The 'pdf' key is pointing to the outputted syllable-position heatmap for each grouping.
                    group_syllable_pdf = syll_info_df[group_name]['pdf'].iloc[self.cm_syll_select.index]
                except Exception as e:
                    # If a group does not express this syllable, then a empty heatmap will be generated in it's place.
                    group_syllable_pdf = np.zeros((50, 50))
                    if len(cm_path) == 0:
                        continue

                pdf_fig = self.get_pdf_plot(group_syllable_pdf, group_name)

                bk_plots.append(pdf_fig)
            else:
                group_info = pd.DataFrame(syll_info_df[group_name]).drop('pdf').to_html()

            # Copy generated movie to temporary directory
            cm_dir = os.path.dirname(cm_path[0])
            tmp_path = os.path.join(cm_dir, 'tmp', f'{np.random.randint(0, 99999)}_{os.path.basename(cm_path[0])}')
            tmp_dirname = os.path.dirname(tmp_path)

            url = upload_public(os.path.join(cm_dir, os.path.basename(cm_path[0])))
            # print("url is", url)

            self.base_tmpdir = os.path.join(cm_dir, 'tmp')

            os.makedirs(tmp_dirname, exist_ok=True)
            shutil.copy2(cm_path[0], tmp_path)
            video_dims = get_video_info(tmp_path)['dims']

            # Insert paths and table into HTML div
            group_txt = '''
                {group_info}
                <link rel="stylesheet" href="/nbextensions/google.colab/tabbar.css">
                <video
                    src="{src}"; alt="{alt}"; height="{height}"; width="{width}"; preload="auto";
                    style="float: center; type: "video/mp4"; margin: 0px 10px 10px 0px;
                    border="2"; autoplay controls loop>
                </video>
            '''.format(group_info=group_info, src=url, alt=url, height=int(video_dims[1] * 0.8),
                       width=int(video_dims[0] * 0.8))

            divs.append(group_txt)

        return divs, bk_plots

    def crowd_movie_preview(self, syllable, groupby, nexamples):
        '''
        Helper function that triggers the crowd_movie_wrapper function and creates the HTML
        divs containing the generated crowd movies.
        Function is triggered whenever any of the widget function inputs are changed.

        Parameters
        ----------
        syllable (int or ipywidgets.DropDownMenu): Currently displayed syllable.
        nexamples (int or ipywidgets.IntSlider): Number of mice to display per crowd movie.

        Returns
        -------
        '''
        syll_number = int(syllable.split(' - ')[0])

        # Update current config data with widget values
        self.config_data['specific_syllable'] = syll_number
        self.config_data['max_examples'] = nexamples

        # Get group info based on selected DropDownMenu item
        if groupby == 'group':
            grouped_syll_dict = self.group_syll_info[syll_number]['group_info']
            for k in grouped_syll_dict:
                grouped_syll_dict[k]['pdf'] = None

            # Get Crowd Movie Divs
            divs, self.bk_plots = self.generate_crowd_movie_divs(grouped_syll_dict)

            # Display generated movies
            display_crowd_movies(self.widget_box, self.curr_label, self.curr_desc, divs, self.bk_plots)
        else:
            # Display widget box until user clicks button to generate session-based crowd movies
            display(self.widget_box)<|MERGE_RESOLUTION|>--- conflicted
+++ resolved
@@ -7,12 +7,9 @@
 
 import re
 import os
-<<<<<<< HEAD
 import shutil
-=======
 import io
 import base64
->>>>>>> 49f193c5
 import numpy as np
 import pandas as pd
 from glob import glob
