--- conflicted
+++ resolved
@@ -94,11 +94,6 @@
             self.syll_info = {i: {'label': '', 'desc': '', 'crowd_movie_path': '', 'group_info': {}} for i in
                               range(max_sylls)}
 
-<<<<<<< HEAD
-            yml = yaml.YAML()
-            yml.indent(mapping=3, offset=2)
-=======
->>>>>>> 3a4b8254
             # Write to file
             with open(self.save_path, 'w+') as f:
                 yml.dump(self.syll_info, f)
@@ -136,7 +131,7 @@
 
         tmp = deepcopy(self.syll_info)
         for syll in range(self.max_sylls):
-            del tmp[str(syll)]['group_info']
+            tmp[syll].pop('group_info', None)
 
         # Write to file
         with open(self.save_path, 'w+') as f:
@@ -213,25 +208,10 @@
         '''
 
         # Update dict
-<<<<<<< HEAD
         self.syll_info[self.syll_select.index]['label'] = self.lbl_name_input.value
         self.syll_info[self.syll_select.index]['desc'] = self.desc_input.value
 
-        tmp = deepcopy(self.syll_info)
-        for syll in range(self.max_sylls):
-            tmp[syll].pop('group_info', None)
-
-        yml = yaml.YAML()
-        yml.indent(mapping=3, offset=2)
-        # Write to file
-        with open(self.save_path, 'w+') as f:
-            yml.dump(tmp, f)
-=======
-        self.syll_info[str(self.syll_select.index)]['label'] = self.lbl_name_input.value
-        self.syll_info[str(self.syll_select.index)]['desc'] = self.desc_input.value
-
         self.write_syll_info()
->>>>>>> 3a4b8254
 
         # Update button style
         self.set_button.button_style = 'success'
@@ -461,7 +441,6 @@
             exp = re.compile(r'.*sorted-id-(?P<sorted_id>\d{1,3}).\((?P<sort_type>\w+)\)_original-id-(?P<original_id>\d{1,3})')
             for cm in crowd_movie_paths:
                 # Parse paths to get corresponding syllable number
-<<<<<<< HEAD
                 match_groups = exp.search(cm).groupdict()
                 match_groups = {k: int(v) if v.isdigit() else v for k, v in match_groups.items()}
                 sorted_num = match_groups['sorted_id']
@@ -469,11 +448,6 @@
                     sd = self.syll_info[sorted_num]
                     sd['crowd_movie_path'] = cm
                     self.syll_info[sorted_num] = {**sd, **match_groups}
-=======
-                syll_num = str(int(re.findall(r'\d+', basename(cm))[0]))
-                if syll_num in self.syll_info.keys():
-                    self.syll_info[syll_num]['crowd_movie_path'] = cm
->>>>>>> 3a4b8254
 
         # Write to file
         with open(self.save_path, 'w+') as f:
@@ -525,7 +499,7 @@
             self.df_path = None
 
         # Prepare current context's base session syllable info dict
-        self.session_dict = {str(i): {'session_info': {}} for i in range(self.max_sylls)}
+        self.session_dict = {i: {'session_info': {}} for i in range(self.max_sylls)}
 
         index, self.sorted_index = init_wrapper_function(index_file=index_path, output_dir=output_dir)
         self.model_fit = parse_model_results(model_path)
@@ -742,7 +716,7 @@
         for sd in session_dicts:
             session_name = list(sd.keys())[0]
             for syll in range(self.max_sylls):
-                self.session_dict[str(syll)]['session_info'][session_name] = {
+                self.session_dict[syll]['session_info'][session_name] = {
                     'usage': sd[session_name]['usage'][syll],
                     '2D velocity (mm/s)': sd[session_name]['velocity_2d_mm'][syll],
                     '3D velocity (mm/s)': sd[session_name]['velocity_3d_mm'][syll],
@@ -890,7 +864,7 @@
         '''
 
         # Compute current selected syllable's session dict.
-        self.grouped_syll_dict = self.session_dict[str(self.cm_syll_select.value)]['session_info']
+        self.grouped_syll_dict = self.session_dict[self.cm_syll_select.value]['session_info']
 
         # Get Crowd Movie Divs
         divs, self.bk_plots = self.generate_crowd_movie_divs()
