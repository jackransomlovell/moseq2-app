--- conflicted
+++ resolved
@@ -181,15 +181,9 @@
             # sorted/relabeled syllable usage and duration information from [0, max_syllable) inclusive
             df, scalar_df = merge_labels_with_scalars(self.sorted_index, self.model_path)
             df = df.astype(dict(SubjectName=str, SessionName=str))
-<<<<<<< HEAD
             print('Writing main syllable info to parquet')
-            df.to_parquet(self.df_output_file, engine='pyarrow', compression='gzip')
+            df.to_parquet(self.df_output_file, engine='fastparquet', compression='gzip')
             scalar_df.to_parquet(self.scalar_df_output, compression='gzip')
-=======
-            # print('Writing main syllable info to parquet')
-            # df.to_parquet(self.df_output_file, engine='fastparquet', compression='gzip')
-            # scalar_df.to_parquet(self.scalar_df_output, compression='gzip')
->>>>>>> a09afb9d
         else:
             print('Loading parquet files')
             df = pd.read_parquet(self.df_output_file, engine='pyarrow')
