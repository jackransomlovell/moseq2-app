--- conflicted
+++ resolved
@@ -17,10 +17,7 @@
 import ipywidgets as widgets
 from bokeh.layouts import column
 from bokeh.plotting import figure
-<<<<<<< HEAD
 from os.path import relpath, exists
-=======
->>>>>>> 4c9c4676
 from moseq2_extract.util import read_yaml
 from moseq2_viz.util import get_sorted_index
 from bokeh.models import Div, CustomJS, Slider
@@ -32,11 +29,6 @@
 from moseq2_app.viz.widgets import SyllableLabelerWidgets, CrowdMovieCompareWidgets
 from moseq2_viz.helpers.wrappers import make_crowd_movies_wrapper, init_wrapper_function
 from moseq2_viz.scalars.util import (scalars_to_dataframe, compute_syllable_position_heatmaps, get_syllable_pdfs)
-from IPython.display import HTML
-try:
-    from kora.drive import upload_public
-except (ImportError, ModuleNotFoundError) as error:
-    print(error)
 
 yml = yaml.YAML()
 yml.indent(mapping=3, offset=2)
@@ -68,9 +60,6 @@
         # by passing max_syllables=None to the wrapper/main.py function::label_syllables. Otherwise, if a integer
         # is inputted, then self.max_sylls is set to that same integer.
         self.max_sylls = max_sylls
-        self.crowd_movie_dir = crowd_movie_dir
-
-        self.config_data = read_yaml(config_file)
 
         self.config_data = read_yaml(config_file)
 
@@ -120,9 +109,8 @@
         self.set_button.on_click(self.on_set)
         self.clear_button.on_click(self.clear_on_click)
 
-<<<<<<< HEAD
         self.get_mean_syllable_info()
-=======
+
         # Populate syllable info dict with relevant syllable information
         self.get_crowd_movie_paths(index_file, model_path, self.config_data, crowd_movie_dir)
 
@@ -131,25 +119,6 @@
 
         # Set the syllable dropdown options
         self.syll_select.options = self.option_dict
-
-    def clear_on_click(self, b=None):
-        '''
-        Clears the cell output
->>>>>>> 4c9c4676
-
-        # Populate syllable info dict with relevant syllable information
-        self.get_crowd_movie_paths(index_file, model_path, self.config_data, crowd_movie_dir)
-
-        # Get dropdown options with labels
-        self.option_dict = {f'{i} - {x["label"]}': self.syll_info[i] for i, x in enumerate(self.syll_info.values())}
-
-<<<<<<< HEAD
-        # Set the syllable dropdown options
-        self.syll_select.options = self.option_dict
-=======
-        clear_output()
-        del self
->>>>>>> 4c9c4676
 
     def write_syll_info(self, curr_syll=None):
         '''
@@ -174,99 +143,11 @@
         if curr_syll is not None:
             # Update the syllable dropdown options
             self.option_dict = {f'{i} - {x["label"]}': self.syll_info[i] for i, x in enumerate(self.syll_info.values())}
-<<<<<<< HEAD
 
             self.syll_select._initializing_traits_ = True
             self.syll_select.options = self.option_dict
             self.syll_select.index = curr_syll
             self.syll_select._initializing_traits_ = False
-=======
-
-            self.syll_select._initializing_traits_ = True
-            self.syll_select.options = self.option_dict
-            self.syll_select.index = curr_syll
-            self.syll_select._initializing_traits_ = False
-
-    def on_next(self, event=None):
-        '''
-        Callback function to trigger an view update when the user clicks the "Next" button.
-
-        Parameters
-        ----------
-        event (ipywidgets.ButtonClick): User clicks next button.
-
-        Returns
-        -------
-        '''
-
-        # Updating dict
-        self.syll_info[self.syll_select.index]['label'] = self.lbl_name_input.value
-        self.syll_info[self.syll_select.index]['desc'] = self.desc_input.value
-
-        # Handle cycling through syllable labels
-        if self.syll_select.index < len(self.syll_select.options) - 1:
-            # Updating selection to trigger update
-            self.syll_select.index += 1
-        else:
-            self.syll_select.index = 0
-        curr_index = self.syll_select.index
-
-        # Updating input values with current dict entries
-        self.lbl_name_input.value = self.syll_info[self.syll_select.index]['label']
-        self.desc_input.value = self.syll_info[self.syll_select.index]['desc']
-
-        self.write_syll_info(curr_syll=curr_index)
-
-    def on_prev(self, event=None):
-        '''
-        Callback function to trigger an view update when the user clicks the "Previous" button.
-
-        Parameters
-        ----------
-        event (ipywidgets.ButtonClick): User clicks 'previous' button.
-
-        Returns
-        -------
-        '''
-
-        # Update syllable information dict
-        self.syll_info[self.syll_select.index]['label'] = self.lbl_name_input.value
-        self.syll_info[self.syll_select.index]['desc'] = self.desc_input.value
-
-        # Handle cycling through syllable labels
-        if self.syll_select.index != 0:
-            # Updating selection to trigger update
-            self.syll_select.index -= 1
-        else:
-            self.syll_select.index = len(self.syll_select.options) - 1
-
-        # Reloading previously inputted text area string values
-        self.lbl_name_input.value = self.syll_info[self.syll_select.index]['label']
-        self.desc_input.value = self.syll_info[self.syll_select.index]['desc']
-
-        self.write_syll_info(curr_syll=self.syll_select.index)
-
-    def on_set(self, event=None):
-        '''
-        Callback function to save the dict to syllable information file.
-
-        Parameters
-        ----------
-        event (ipywidgets.ButtonClick): User clicks the 'Save' button.
-
-        Returns
-        -------
-        '''
-
-        # Update dict
-        self.syll_info[self.syll_select.index]['label'] = self.lbl_name_input.value
-        self.syll_info[self.syll_select.index]['desc'] = self.desc_input.value
-
-        self.write_syll_info()
-
-        # Update button style
-        self.set_button.button_style = 'success'
->>>>>>> 4c9c4676
 
     def get_mean_group_dict(self, group_df):
         '''
@@ -557,12 +438,8 @@
         self.get_pdfs = get_pdfs
 
         if isinstance(syll_info, str):
-<<<<<<< HEAD
             if exists(syll_info):
                 self.syll_info = read_yaml(syll_info)
-=======
-            self.syll_info = read_yaml(syll_info)
->>>>>>> 4c9c4676
         elif isinstance(syll_info, dict):
             self.syll_info = syll_info
 
@@ -605,42 +482,18 @@
         self.cm_trigger_button.on_click(self.on_click_trigger_button)
         self.clear_button.on_click(self.clear_on_click)
 
-<<<<<<< HEAD
         self.set_default_cm_parameters()
-=======
+
         # Set Syllable select widget options
         # Get dropdown options with labels
         self.cm_syll_options = [f'{i} - {x["label"]}' for i, x in enumerate(self.syll_info.values())]
         self.cm_syll_select.options = self.cm_syll_options
 
-    def clear_on_click(self, b=None):
-        '''
-        Clears the cell output
-
-        Parameters
-        ----------
-        b
-
-        Returns
-        -------
-        '''
->>>>>>> 4c9c4676
-
-        # Set Syllable select widget options
-        # Get dropdown options with labels
-        self.cm_syll_options = [f'{i} - {x["label"]}' for i, x in enumerate(self.syll_info.values())]
-        self.cm_syll_select.options = self.cm_syll_options
-
     def set_default_cm_parameters(self):
 
         self.config_data['max_syllable'] = self.max_sylls
         self.config_data['separate_by'] = 'groups'
         self.config_data['specific_syllable'] = None
-<<<<<<< HEAD
-=======
-
-
->>>>>>> 4c9c4676
         self.config_data['gaussfilter_space'] = [0, 0]
         self.config_data['medfilter_space'] = [0]
         self.config_data['sort'] = True
@@ -653,64 +506,6 @@
         self.config_data['cmap'] = 'jet'
         self.config_data['count'] = 'usage'
 
-<<<<<<< HEAD
-=======
-    def show_session_select(self, change):
-        '''
-        Callback function to change current view to show session selector when user switches
-        DropDownMenu selection to 'SessionName', and hides it if the user
-        selects 'groups'.
-
-        Parameters
-        ----------
-        change (event): User switches their DropDownMenu selection
-
-        Returns
-        -------
-        '''
-
-        # Handle display syllable selection and update config_data crowd movie generation
-        # source selector.
-        options = [self.sorted_index['files'][s]['metadata'] for s in self.sessions]
-
-        if change.new == 'SessionName':
-            # Show session selector
-            self.cm_session_sel.options = sorted([o['SessionName'] for o in options])
-            self.cm_session_sel.layout = self.layout_visible
-            self.cm_trigger_button.layout.display = 'block'
-            self.config_data['separate_by'] = 'sessions'
-        elif change.new == 'SubjectName':
-            self.cm_session_sel.options = sorted([o['SubjectName'] for o in options])
-            self.cm_session_sel.layout = self.layout_visible
-            self.cm_trigger_button.layout.display = 'block'
-            self.config_data['separate_by'] = 'subjects'
-        elif change.new == 'group':
-            # Hide session selector
-            self.cm_session_sel.layout = self.layout_hidden
-            self.cm_trigger_button.layout.display = 'none'
-            self.config_data['separate_by'] = 'groups'
-
-    def select_session(self, event=None):
-        '''
-        Callback function to save the list of selected sessions to config_data,
-         and get session syllable info to pass to crowd_movie_wrapper and create the
-         accompanying syllable scalar metadata table.
-
-        Parameters
-        ----------
-        event (event): User clicks on multiple sessions in the SelectMultiple widget
-
-        Returns
-        -------
-        '''
-
-        # Set currently selected sessions
-        self.config_data['session_names'] = list(self.cm_session_sel.value)
-
-        # Update session_syllable info dict
-        self.get_selected_session_syllable_info(self.config_data['session_names'])
-
->>>>>>> 4c9c4676
     def get_mean_group_dict(self, group_df):
         '''
         Creates a dict object to convert to a displayed table containing syllable scalars.
@@ -742,7 +537,6 @@
         for gd in group_dicts:
             group_name = list(gd.keys())[0]
             for syll in list(gd[group_name]['syllable'].keys()):
-<<<<<<< HEAD
                 # ensure syll is less than max number of syllables
                 if syll < self.max_sylls:
                     try:
@@ -756,19 +550,6 @@
                     except KeyError:
                         # if a syllable is not in the given group, a KeyError will arise.
                         print(f'Warning: syllable #{syll} is not in group:{group_name}')
-=======
-                try:
-                    self.group_syll_info[syll]['group_info'][group_name] = {
-                        'usage': gd[group_name]['usage'][syll],
-                        '2D velocity (mm/s)': gd[group_name]['velocity_2d_mm'][syll],
-                        '3D velocity (mm/s)': gd[group_name]['velocity_3d_mm'][syll],
-                        'height (mm)': gd[group_name]['height_ave_mm'][syll],
-                        'dist_to_center_px': gd[group_name]['dist_to_center_px'][syll],
-                    }
-                except KeyError:
-                    # syllable not in group
-                    pass
->>>>>>> 4c9c4676
 
     def get_session_mean_syllable_info_df(self):
         '''
@@ -853,13 +634,8 @@
                         'dist_to_center_px': sd[session_name]['dist_to_center_px'][syll],
                     }
                 except KeyError:
-<<<<<<< HEAD
                     # if a syllable is not in the given group, a KeyError will arise.
                     print(f'Warning: syllable #{syll} is not in group:{session_name}')
-=======
-                    # syllable not in session
-                    pass
->>>>>>> 4c9c4676
 
     def get_pdf_plot(self, group_syllable_pdf, group_name):
         '''
@@ -948,15 +724,10 @@
             if self.get_pdfs:
                 group_info = pd.DataFrame(syll_info_df.drop('pdf', axis=0)[group_name]).to_html()
                 try:
-<<<<<<< HEAD
                     # The 'pdf' key is pointing to the outputted syllable-position heatmap for each grouping.
                     group_syllable_pdf = syll_info_df[group_name]['pdf'].iloc[self.cm_syll_select.index]
                 except:
                     # If a group does not express this syllable, then a empty heatmap will be generated in it's place.
-=======
-                    group_syllable_pdf = syll_info_df[group_name]['pdf'].iloc[self.cm_syll_select.index]
-                except:
->>>>>>> 4c9c4676
                     group_syllable_pdf = np.zeros((50, 50))
                     if len(cm_path) == 0:
                         continue
@@ -997,34 +768,6 @@
 
         return divs, bk_plots
 
-<<<<<<< HEAD
-=======
-    def on_click_trigger_button(self, b=None):
-        '''
-        Generates crowd movies and displays them when the user clicks the trigger button
-
-        Parameters
-        ----------
-        b (ipywidgets.Button click event): User clicks "Generate Movies" button
-
-        Returns
-        -------
-        '''
-
-        syll_number = int(self.cm_syll_select.value.split(' - ')[0])
-
-        # Compute current selected syllable's session dict.
-        grouped_syll_dict = self.session_dict[syll_number]['session_info']
-
-        self.config_data['session_names'] = list(grouped_syll_dict.keys())
-
-        # Get Crowd Movie Divs
-        divs, self.bk_plots = self.generate_crowd_movie_divs(grouped_syll_dict)
-
-        # Display generated movies
-        display_crowd_movies(self.widget_box, self.curr_label, self.curr_desc, divs, self.bk_plots)
-
->>>>>>> 4c9c4676
     def crowd_movie_preview(self, syllable, groupby, nexamples):
         '''
         Helper function that triggers the crowd_movie_wrapper function and creates the HTML
