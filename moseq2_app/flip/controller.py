'''

Interactive Flip classifier frame selection functionality. This module utilizes the widgets from
the widgets.py file to facilitate the real-time interaction.

'''

import re
import cv2
import h5py
import joblib
import warnings
import numpy as np
from copy import deepcopy
from tqdm.auto import tqdm
import ipywidgets as widgets
import matplotlib.pyplot as plt
from bokeh.plotting import figure, show
from os.path import dirname, join, exists
from IPython.display import display, clear_output
from moseq2_app.roi.view import bokeh_plot_helper
from sklearn.ensemble import RandomForestClassifier
from sklearn.model_selection import train_test_split
from moseq2_extract.extract.proc import clean_frames
from moseq2_app.gui.progress import get_session_paths
from moseq2_app.flip.widgets import FlipClassifierWidgets

class FlipRangeTool(FlipClassifierWidgets):

    def __init__(self, input_dir, max_frames, output_file, tail_filter_iters, prefilter_kernel_size, continuous_slider_update):
        '''

        Initialization for the Flip Classifier Training tool.
         Finds all the extracted sessions within the given input path, and opens their h5
         files, storing their references to read frames from one by one at display time.

        Parameters
        ----------
        input_dir (str): Path to base directory containing extraction session folders
        max_frames (int): Maximum number of frames to include in the dataset.
        output_file (str): Path to save the outputted flip classifier.
        tail_filter_iters (int): Number of tail filtering iterations
        prefilter_kernel_size (int): Size of the median spatial filter.
        continuous_slider_update (bool): Indicates whether to continuously update the view upon slider edits.
        '''

        with warnings.catch_warnings():
            warnings.simplefilter('ignore')
            super().__init__(continuous_update=continuous_slider_update)

            # User input parameters
            self.input_dir = input_dir
            self.max_frames = max_frames
            self.output_file = output_file

            # initialize frame cleaning parameter dict
            self.clean_parameters = {
                'iters_tail': tail_filter_iters,
                'strel_tail': cv2.getStructuringElement(cv2.MORPH_ELLIPSE, (9, 9)),
                'prefilter_space': (prefilter_kernel_size,)
            }

            # get input session paths
            self.sessions = get_session_paths(input_dir, extracted=True)
            if len(self.sessions) == 0:
                if 'aggregate_results/' not in input_dir:
                    found_agg = exists(join(input_dir, 'aggregate_results/'))
                    if found_agg:
                        self.input_dir = join(input_dir, 'aggregate_results/')
                        print(f'Loading data from: {self.input_dir}')
                        self.sessions = get_session_paths(self.input_dir, extracted=True)

                    if not found_agg or len(self.sessions) == 0:
                        print('Error: No extracted sessions were found.')

            # open h5 files and get reference dict
            self.data_dict, self.path_dict = self.load_sessions()

            # initialize selected frame range dictionary
            self.selected_frame_ranges_dict = {k: [] for k in self.data_dict}
            self.curr_total_selected_frames = 0

            # observe dropdown value changes
            self.session_select_dropdown.observe(self.changed_selected_session, names='value')
            self.session_select_dropdown.options = self.path_dict

            # Widget values
            self.frame_ranges = []
            self.display_frame_ranges = []

            self.start = self.frame_num_slider.value
            self.stop = 0

            self.selected_ranges.options = self.frame_ranges

            # Callbacks
            self.clear_button.on_click(self.clear_on_click)
            self.start_button.on_click(self.start_stop_frame_range)
            self.face_left_button.on_click(self.facing_range_callback)
            self.face_right_button.on_click(self.facing_range_callback)
            self.frame_num_slider.observe(self.curr_frame_update, names='value')

    def changed_selected_session(self, event=None):
        '''
        Callback function to load newly selected session.

        Parameters
        ----------
        event (ipywidgets Event): self.session_select_dropdown.value is changed

        Returns
        -------
        '''

        # check if button is in middle range selection
        if self.start_button.description == 'End Range':
            self.start_button.description = 'Start Range'
            self.start_button.button_style = 'info'

            self.start, self.stop = 0, 0

        # if so reset the button and start stop values
        self.frame_num_slider.max = self.data_dict[self.session_select_dropdown.label].shape[0] - 1
        self.frame_num_slider.value = 0
        clear_output(wait=True)
        self.interactive_launch_frame_selector()

    def curr_frame_update(self, event):
        '''
        Updates the currently displayed frame when the slider is moved.

        Parameters
        ----------
        event (ipywidgets Event): self.frame_num_slider.value is changed.

        Returns
        -------
        '''

        self.frame_num_slider.value = event['new']
        clear_output(wait=True)
        self.interactive_launch_frame_selector()

    def facing_range_callback(self, event):
        '''
        Callback function to handle when a user clicks either of the left or right facing buttons
<<<<<<< HEAD
         after selecting a frame range. It will call a helper function: update_state_on_selected_range() if
=======
         after selecting a frame range. It will call a helper function: update_state_on_selected_range() if 
>>>>>>> faf5b7f5
         the stop frame num. > start.
        It will also hide the buttons after a successful selection, and redisplay the start range selection button.

        Returns
        -------
        '''

        self.stop = self.frame_num_slider.value

        left = False
        if 'left' in event.description.lower():
            left = True

        if self.stop > self.start:
            self.update_state_on_selected_range(left)
<<<<<<< HEAD

=======
            
>>>>>>> faf5b7f5
            # Update left and right button visibility
            self.face_left_button.layout.visibility = 'hidden'
            self.face_right_button.layout.visibility = 'hidden'

            # Update range selection button
            self.start_button.description = 'Start Range'
            self.start_button.button_style = 'info'

<<<<<<< HEAD

=======
>>>>>>> faf5b7f5
    def update_state_on_selected_range(self, left):
        '''
        Helper function that updates the view upon a correct frame range addition (stop > start).
         Callback function to update the table of selected frame ranges upon
         button click. Function will will add the selected ranges to the table
          and session dict to train the model downstream.

        Parameters
        ----------
        left (bool): Indicates which direction the mouse is facing the selected range. if True, facing left, else right.

        Returns
        -------
        '''

        # Updating list of displayed session + selected frame ranges
        selected_range = range(self.start, self.stop)
        display_selected_range = f'{self.session_select_dropdown.label} - {selected_range}'
<<<<<<< HEAD

=======
        
>>>>>>> faf5b7f5
        # Set the directional indicators in the displayed range list
        if left:
            display_selected_range = f'L - {display_selected_range}'
        else:
            display_selected_range = f'R - {display_selected_range}'

        self.curr_total_selected_frames += len(selected_range)

        # Update the current frame selector indicator
        old_lbl = self.curr_total_label.value
        old_val = re.findall(r': \d+', old_lbl)[0]
        new_val = old_lbl.replace(old_val, f': {str(self.curr_total_selected_frames)}')

        # Change indicator color to green if number of total selected
        # frames exceeds selected max number of frames
        if self.curr_total_selected_frames >= self.max_frames:
            new_val = f'<center><h4><font color="green";>{new_val}</h4></center>'
        self.curr_total_label.value = new_val

        # appending session list to get frames from for the flip classifier later on
        if selected_range not in self.selected_frame_ranges_dict[self.session_select_dropdown.label]:
            self.selected_frame_ranges_dict[self.session_select_dropdown.label] += [(left, selected_range)]

        # appending to frame ranges to display in table
        self.frame_ranges.append(selected_range)
        self.display_frame_ranges.append(display_selected_range)
        self.selected_ranges.options = self.display_frame_ranges

    def start_stop_frame_range(self, b=None):
        '''
        Callback function that triggers the "Add Range" functionality.
         If user clicks the button == 'Start Range', then the function will start including frames
         in the correct flip set. After it is clicked, the button will function as a "Cancel Selection"
         button, hiding the direction selection buttons.

        Parameters
        ----------
        b (button click): User clicks on "Start or Stop" Range button.

        Returns
        -------
        '''

        if self.start_button.description == 'Start Range':
            self.start = self.frame_num_slider.value
            self.start_button.description = 'Cancel Select'
            self.start_button.button_style = 'danger'
            self.face_left_button.layout.visibility = 'visible'
            self.face_right_button.layout.visibility = 'visible'
        else:
            self.start_button.description = 'Start Range'
            self.start_button.button_style = 'info'
            self.face_left_button.layout.visibility = 'hidden'
            self.face_right_button.layout.visibility = 'hidden'
<<<<<<< HEAD

=======
>>>>>>> faf5b7f5

    def clear_on_click(self, b=None):
        '''
        Clears the output.

        Parameters
        ----------
        b (button click)

        Returns
        -------
        '''

        clear_output()

    def load_sessions(self):
        '''
        Recursively searches for completed h5 extraction files, and loads total_frames=max_frames to
         include in the total dataset. Additionally applies some image filtering prior to returning the data.

        Parameters
        ----------

        Returns
        -------
        data_dict (dict): dict of
        path_dict (dict): dict of session names and paths filtered for sessions missing an h5 or mp4 files.
        '''

        path_dict = {}

        # Get h5 paths
        for key, path in self.sessions.items():
            h5_path = join(dirname(path), 'proc/', 'results_00.h5')
            if exists(h5_path):
                path_dict[key] = h5_path
            elif exists(path) and path.endswith('.h5'):
                path_dict[key] = path
            elif exists(path) and path.endswith('.mp4') and exists(path.replace('.mp4', '.h5')):
                path_dict[key] = path.replace('.mp4', '.h5')
            else:
                del path_dict[key]

        # Get references to h5 files
        data_dict = {}
        for key, path in path_dict.items():
            try:
                dset = h5py.File(path, mode='r')['frames']
                data_dict[key] = dset
            except OSError:
                warnings.warn(f"session {key} h5 file is not available to be read, it may be in use by another process.")
                pass

        return data_dict, path_dict

    def interactive_launch_frame_selector(self):
        '''

        Interactive tool that displays the frame to display with the selected data box.
        Users will use the start_range button to add frame ranges to the range box list.

        Returns
        -------
        '''

        tools = 'pan, box_zoom, wheel_zoom, reset'

        num = self.frame_num_slider.value

        # plot current frame
        bg_fig = figure(title=f"Current Frame: {num}",
                        tools=tools,
                        output_backend="webgl")

        displayed_frame = clean_frames(np.array([self.data_dict[self.session_select_dropdown.label][num]]), **self.clean_parameters)[0]

        data = dict(image=[displayed_frame],
                    x=[0],
                    y=[0],
                    dw=[displayed_frame.shape[1]],
                    dh=[displayed_frame.shape[0]])

        bokeh_plot_helper(bg_fig, data)

        output = widgets.Output(layout=widgets.Layout(align_items='center', height='600px'))
        with output:
            show(bg_fig)

        output_box = widgets.HBox([output, self.range_box])

        # Display centered grid plot
        display(self.clear_button, self.session_select_dropdown, output_box, self.button_box)

    def get_corrected_data(self):
        '''
        Apply the selected flip orientation ranges to the entire dataset to correct the
         incorrectly oriented frames.

        Returns
        -------
        '''
        print(self.selected_frame_ranges_dict)

        corrected_dataset = []
        # Get corrected frame ranges
        for session, frs in tqdm(self.selected_frame_ranges_dict.items(), desc='Computing Corrected Dataset'):
            if len(frs) > 0:
                # get the indicated directions
                directions = [f[0] for f in frs]
<<<<<<< HEAD

                # get the separate lists of flip ranges to correct
                correct_flips = [f[1] for f, d in zip(frs, directions) if d is False]
                incorrect_flips = [f[1] for f, d in zip(frs, directions) if d is True]

=======
                
                # get the separate lists of flip ranges to correct
                correct_flips = [f[1] for f, d in zip(frs, directions) if d is False]
                incorrect_flips = [f[1] for f, d in zip(frs, directions) if d is True]
                
>>>>>>> faf5b7f5
                # handle frames that are indicated as correctly flipped
                if len(correct_flips) > 0:
                    # remove frames possibly selected twice
                    correct_idx = sorted(set(np.concatenate([list(flip) for flip in correct_flips])))

                    # get the session and load only the selected frame range and apply filtering
                    correct_cleaned_data = clean_frames(self.data_dict[session][correct_idx], **self.clean_parameters)
<<<<<<< HEAD

                    # add the data to the dataset
                    corrected_dataset.append(deepcopy(correct_cleaned_data))

=======
                    
                    # add the data to the dataset
                    corrected_dataset.append(deepcopy(correct_cleaned_data))
                
>>>>>>> faf5b7f5
                # handle frames indicated incorrectly flipped
                if len(incorrect_flips) > 0:
                    incorrect_idx = sorted(set(np.concatenate([list(flip) for flip in incorrect_flips])))
                    incorrect_cleaned_data = clean_frames(self.data_dict[session][incorrect_idx], **self.clean_parameters)
<<<<<<< HEAD

=======
                
>>>>>>> faf5b7f5
                    # flip the data that is facing left
                    flip_corrected_data = np.flip(incorrect_cleaned_data, axis=2)

                    # add the data to the dataset
                    corrected_dataset.append(deepcopy(flip_corrected_data))

        self.corrected_dataset = np.concatenate(corrected_dataset, axis=0)

    def plot_xy_examples(self, data_xflip, data_yflip, data_xyflip, selected_frame=0):
        '''
        Plots 2 columns of examples for the correct and incorrect examples being used to train
         the flip classifier.

         Inputted 3D array shapes are all as follows: (nframes x nrows x ncols)

        Parameters
        ----------
        data_xflip (3D np.ndarray): Single frame of the corrected dataset flipped on the x-axis (class 1)
        data_yflip (3D np.ndarray): Single frame of the corrected dataset flipped on the x-axis (class 0)
        data_xyflip (3D np.ndarray): Single frame of the corrected dataset flipped on the x and y-axis (class 1)

        Returns
        -------
        '''

        cols = ['0 - Correctly Flipped (Facing East)', '1 - Incorrectly Flipped (Facing West)']
        rows = ['', 'y-flipped']

        fig, axes = plt.subplots(2, 2, figsize=(8, 8), sharex=True, sharey=True)

        pad = 5

        for ax, col in zip(axes[0], cols):
            ax.annotate(col, xy=(0.5, 1), xytext=(0, pad),
                        xycoords='axes fraction', textcoords='offset points',
                        size='large', ha='center', va='baseline')

        for ax, row in zip(axes[:, 0], rows):
            ax.annotate(row, xy=(0, 0.5), xytext=(-ax.yaxis.labelpad - pad, 0),
                        xycoords=ax.yaxis.label, textcoords='offset points',
                        size='large', ha='right', va='center')

        axes[0, 0].imshow(self.corrected_dataset[selected_frame], vmin=0, vmax=80)
        axes[1, 0].imshow(data_yflip[selected_frame], vmin=0, vmax=80)
        axes[0, 1].imshow(data_xflip[selected_frame], vmin=0, vmax=80)
        axes[1, 1].imshow(data_xyflip[selected_frame], vmin=0, vmax=80)

        fig.tight_layout()

    def augment_dataset(self):
        '''
        Augments the selected correct dataset with 3 rotated versions of the truth values:
         1. xflip -> incorrect case; 2. yflip -> correct case; 3. xyflip -> incorrect case;
         and creates the X and Y train/test sets.
          The first half of X contains the incorrect cases (1), and the second half contains the correct cases (0).
          Equivalently, the first half of the y variable is composed of 1s, and the latter half is composed of 0s.

        Returns
        -------
        '''

        # Get flipped data
        data_xflip = np.flip(self.corrected_dataset, axis=2)
        data_yflip = np.flip(self.corrected_dataset, axis=1)
        data_xyflip = np.flip(data_yflip, axis=2)

        # Pack X and y training sets
        npixels = self.corrected_dataset.shape[1] * self.corrected_dataset.shape[2]
        ntrials = self.corrected_dataset.shape[0]

        self.x = np.vstack((data_xflip.reshape((-1, npixels)), data_xyflip.reshape((-1, npixels)),
                       data_yflip.reshape((-1, npixels)), self.corrected_dataset.reshape((-1, npixels))))

        # Plot examples of class 0: correctly flipped, and class 1: incorrectly flipped
        self.plot_xy_examples(data_xflip, data_yflip, data_xyflip, selected_frame=0)

        # class 1 is x facing west
        self.y = np.concatenate((np.ones((ntrials * 2,)), np.zeros((ntrials * 2,))))

    def prepare_datasets(self, test_size, random_state=0):
        '''
        Correct data after the appropriate flip ranges have been selected, augment and create X,y training sets,
         and split the data to training and testing splits.

        Parameters
        ----------
        test_size (int): Test dataset percent split size
        random_state (int): Seed value to randomly sort the split data

        Returns
        -------
        '''

        # Correct flips
        self.get_corrected_data()

        # Augment the data
        self.augment_dataset()

        # Split the datasets into Train and Test Sets
        self.x_train, self.x_test, self.y_train, self.y_test = train_test_split(self.x,
                                                                                self.y,
                                                                                test_size=test_size/100,
                                                                                random_state=random_state)

    def train_and_evaluate_model(self,
                                 n_estimators=100,
                                 criterion="gini",
                                 n_jobs=4,
                                 max_depth=6,
                                 min_samples_split=2,
                                 min_samples_leaf=1,
                                 oob_score=False,
                                 random_state=0,
                                 verbose=0):
        '''

        Trains the flip classifier the pre-augmented dataset given some optionally adjustable
         model initialization parameters.

        Parameters
        ----------
        n_estimators (int): The number of trees in the forest.
        criterion (str): The function to measure the quality of a split. ['gini', mse', 'mae']
        n_jobs (int): The number of jobs to run in parallel for both `fit` and `predict`.
        max_depth (int): The maximum depth of the tree. If None, then nodes are expanded until
         all leaves are pure. (This will use a lot of memory, and may take a while.)
        min_samples_split (int): The minimum number of samples required to split an internal node.
        min_samples_leaf (int): The minimum number of samples required to be at a leaf node.
        oob_score (bool): whether to use out-of-bag samples to estimate the R^2 on unseen data.
        random_state (int): The seed used by the random number generator.
        verbose (int): Controls the verbosity when fitting and predicting.

        Returns
        -------
        '''

        # Flip Classifier Model to train
        self.clf = RandomForestClassifier(n_estimators=n_estimators,
                                          criterion=criterion,
                                          min_samples_split=min_samples_split,
                                          min_samples_leaf=min_samples_leaf,
                                          oob_score=oob_score,
                                          max_depth=max_depth,
                                          random_state=random_state,
                                          n_jobs=n_jobs,
                                          verbose=verbose)

        self.clf.fit(self.x_train, self.y_train)

        y_predict = self.clf.predict(self.x_test)

        percent_correct = np.mean(self.y_test == y_predict) * 1e2
        print('Performance: {0:3f}% correct'.format(percent_correct))

        if percent_correct > 90:
            print('You have achieved acceptable model accuracy.')
            print('Re-extract the data with the newly saved model, and continue to the PCA step.')
        else:
            print('Model performance is not high enough to extract a valid dataset. '
                  'Either try selecting more accurate frame indices,\n'
                  'or re-extract the data with your latest flip classifier (with highest accuracy) '
                  'and retry selecting frame ranges with less random flips.')

        joblib.dump(self.clf, self.output_file)
        print(f'Saved model in {self.output_file}')<|MERGE_RESOLUTION|>--- conflicted
+++ resolved
@@ -144,11 +144,7 @@
     def facing_range_callback(self, event):
         '''
         Callback function to handle when a user clicks either of the left or right facing buttons
-<<<<<<< HEAD
-         after selecting a frame range. It will call a helper function: update_state_on_selected_range() if
-=======
          after selecting a frame range. It will call a helper function: update_state_on_selected_range() if 
->>>>>>> faf5b7f5
          the stop frame num. > start.
         It will also hide the buttons after a successful selection, and redisplay the start range selection button.
 
@@ -164,11 +160,7 @@
 
         if self.stop > self.start:
             self.update_state_on_selected_range(left)
-<<<<<<< HEAD
-
-=======
-            
->>>>>>> faf5b7f5
+
             # Update left and right button visibility
             self.face_left_button.layout.visibility = 'hidden'
             self.face_right_button.layout.visibility = 'hidden'
@@ -177,10 +169,6 @@
             self.start_button.description = 'Start Range'
             self.start_button.button_style = 'info'
 
-<<<<<<< HEAD
-
-=======
->>>>>>> faf5b7f5
     def update_state_on_selected_range(self, left):
         '''
         Helper function that updates the view upon a correct frame range addition (stop > start).
@@ -199,11 +187,7 @@
         # Updating list of displayed session + selected frame ranges
         selected_range = range(self.start, self.stop)
         display_selected_range = f'{self.session_select_dropdown.label} - {selected_range}'
-<<<<<<< HEAD
-
-=======
         
->>>>>>> faf5b7f5
         # Set the directional indicators in the displayed range list
         if left:
             display_selected_range = f'L - {display_selected_range}'
@@ -258,10 +242,6 @@
             self.start_button.button_style = 'info'
             self.face_left_button.layout.visibility = 'hidden'
             self.face_right_button.layout.visibility = 'hidden'
-<<<<<<< HEAD
-
-=======
->>>>>>> faf5b7f5
 
     def clear_on_click(self, b=None):
         '''
@@ -371,19 +351,11 @@
             if len(frs) > 0:
                 # get the indicated directions
                 directions = [f[0] for f in frs]
-<<<<<<< HEAD
-
-                # get the separate lists of flip ranges to correct
-                correct_flips = [f[1] for f, d in zip(frs, directions) if d is False]
-                incorrect_flips = [f[1] for f, d in zip(frs, directions) if d is True]
-
-=======
                 
                 # get the separate lists of flip ranges to correct
                 correct_flips = [f[1] for f, d in zip(frs, directions) if d is False]
                 incorrect_flips = [f[1] for f, d in zip(frs, directions) if d is True]
                 
->>>>>>> faf5b7f5
                 # handle frames that are indicated as correctly flipped
                 if len(correct_flips) > 0:
                     # remove frames possibly selected twice
@@ -391,26 +363,15 @@
 
                     # get the session and load only the selected frame range and apply filtering
                     correct_cleaned_data = clean_frames(self.data_dict[session][correct_idx], **self.clean_parameters)
-<<<<<<< HEAD
-
-                    # add the data to the dataset
-                    corrected_dataset.append(deepcopy(correct_cleaned_data))
-
-=======
                     
                     # add the data to the dataset
                     corrected_dataset.append(deepcopy(correct_cleaned_data))
                 
->>>>>>> faf5b7f5
                 # handle frames indicated incorrectly flipped
                 if len(incorrect_flips) > 0:
                     incorrect_idx = sorted(set(np.concatenate([list(flip) for flip in incorrect_flips])))
                     incorrect_cleaned_data = clean_frames(self.data_dict[session][incorrect_idx], **self.clean_parameters)
-<<<<<<< HEAD
-
-=======
-                
->>>>>>> faf5b7f5
+                    
                     # flip the data that is facing left
                     flip_corrected_data = np.flip(incorrect_cleaned_data, axis=2)
 
