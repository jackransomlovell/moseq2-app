--- conflicted
+++ resolved
@@ -31,13 +31,6 @@
         self.start_button = widgets.Button(description='Start Range', disabled=False,
                                            button_style='info', tooltip='Frame Range Selector')
 
-<<<<<<< HEAD
-        self.face_left_button = widgets.Button(id='left', description='Facing Left', disabled=False, layout=hidden,
-                                           button_style='info', tooltip='Indicate mouse is facing left')
-        self.face_right_button = widgets.Button(id='right', description='Facing Right', disabled=False, layout=hidden,
-                                           button_style='info', tooltip='Indicate mouse is facing right')
-
-=======
         self.face_left_button = widgets.Button(id='left', description='Facing Left', disabled=False,
                                                layout=dir_button_hidden, button_style='info',
                                                tooltip='Indicate mouse is facing left')
@@ -45,7 +38,6 @@
                                                 layout=dir_button_hidden, button_style='info',
                                                 tooltip='Indicate mouse is facing right')
         
->>>>>>> c5380436
         self.box_layout = widgets.Layout(align_items='stretch', width='100%')
 
         self.selector_box = HBox([self.start_button, self.face_left_button, self.face_right_button], layout=self.box_layout)
